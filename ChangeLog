--- conflicted
+++ resolved
@@ -1,12 +1,8 @@
-<<<<<<< HEAD
 0.17
   * MEMCACHED_BEHAVIOR_CONNECT_TIMEOUT added for connect timeout in
     non-block mode.
 
-0.16
-=======
 0.16 Mon Feb 18 00:30:25 PST 2008
->>>>>>> 1023f69c
   * Work on the UDP protocol
   * Added get_by_key, set_by_key tests for C++ API
   * Fix for limit_maxbytes to be 64bit in stats
