#include <memcached.h>

memcached_return memcached_verbosity(memcached_st *ptr, unsigned int verbosity)
{
  unsigned int x;
  size_t send_length, sent_length;
  memcached_return rc;
  char buffer[MEMCACHED_DEFAULT_COMMAND_SIZE];

  rc= memcached_connect(ptr);

  if (rc != MEMCACHED_SUCCESS)
    rc= MEMCACHED_SOME_ERRORS;

  send_length= snprintf(buffer, MEMCACHED_DEFAULT_COMMAND_SIZE, 
                        "verbosity %u\r\n", verbosity);
  if (send_length >= MEMCACHED_DEFAULT_COMMAND_SIZE)
    return MEMCACHED_WRITE_FAILURE;

  for (x= 0; x < ptr->number_of_hosts; x++)
  {
    memcached_return rc;

<<<<<<< HEAD
    if ((write(ptr->hosts[x].fd, buffer, send_length) == -1))
    {
      continue;
      return MEMCACHED_SOME_ERRORS;
=======
    sent_length= write(ptr->hosts[x].fd, buffer, send_length);

    if (sent_length == -1)
    {
      fprintf(stderr, "error %s: write: %m\n", __FUNCTION__);
      return MEMCACHED_WRITE_FAILURE;
    }

    if (sent_length != send_length)
    {
      fprintf(stderr, "error %s: short write %d %d: %m\n",
	      __FUNCTION__, sent_length, send_length);
      return MEMCACHED_WRITE_FAILURE;
>>>>>>> 557de9b0
    }

    rc= memcached_response(ptr, buffer, MEMCACHED_DEFAULT_COMMAND_SIZE, x);

    if (rc != MEMCACHED_SUCCESS)
      rc= MEMCACHED_SOME_ERRORS;
  }

  return rc;
}<|MERGE_RESOLUTION|>--- conflicted
+++ resolved
@@ -21,26 +21,10 @@
   {
     memcached_return rc;
 
-<<<<<<< HEAD
     if ((write(ptr->hosts[x].fd, buffer, send_length) == -1))
     {
       continue;
       return MEMCACHED_SOME_ERRORS;
-=======
-    sent_length= write(ptr->hosts[x].fd, buffer, send_length);
-
-    if (sent_length == -1)
-    {
-      fprintf(stderr, "error %s: write: %m\n", __FUNCTION__);
-      return MEMCACHED_WRITE_FAILURE;
-    }
-
-    if (sent_length != send_length)
-    {
-      fprintf(stderr, "error %s: short write %d %d: %m\n",
-	      __FUNCTION__, sent_length, send_length);
-      return MEMCACHED_WRITE_FAILURE;
->>>>>>> 557de9b0
     }
 
     rc= memcached_response(ptr, buffer, MEMCACHED_DEFAULT_COMMAND_SIZE, x);
