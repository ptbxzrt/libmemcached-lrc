#include "common.h"
#include <math.h>

/* Protoypes (static) */
static memcached_return_t server_add(memcached_st *ptr, const char *hostname,
                                     in_port_t port,
                                     uint32_t weight,
                                     memcached_connection_t type);
static memcached_return_t update_continuum(memcached_st *ptr);

static int compare_servers(const void *p1, const void *p2)
{
  int return_value;
  memcached_server_instance_st *a= (memcached_server_instance_st *)p1;
  memcached_server_instance_st *b= (memcached_server_instance_st *)p2;

  return_value= strcmp(a->hostname, b->hostname);

  if (return_value == 0)
  {
    return_value= (int) (a->port - b->port);
  }

  return return_value;
}

static void sort_hosts(memcached_st *ptr)
{
  if (memcached_server_count(ptr))
  {
    memcached_server_instance_st *instance;

    qsort(memcached_server_list(ptr), memcached_server_count(ptr), sizeof(memcached_server_instance_st), compare_servers);
    instance= memcached_server_instance_fetch(ptr, 0);
    instance->number_of_hosts= memcached_server_count(ptr);
  }
}


memcached_return_t run_distribution(memcached_st *ptr)
{
  if (ptr->flags.use_sort_hosts)
    sort_hosts(ptr);

  switch (ptr->distribution)
  {
  case MEMCACHED_DISTRIBUTION_CONSISTENT:
  case MEMCACHED_DISTRIBUTION_CONSISTENT_KETAMA:
  case MEMCACHED_DISTRIBUTION_CONSISTENT_KETAMA_SPY:
    return update_continuum(ptr);
  case MEMCACHED_DISTRIBUTION_MODULA:
    break;
  case MEMCACHED_DISTRIBUTION_RANDOM:
    srandom((uint32_t) time(NULL));
    break;
  case MEMCACHED_DISTRIBUTION_CONSISTENT_MAX:
  default:
    WATCHPOINT_ASSERT(0); /* We have added a distribution without extending the logic */
  }

  ptr->last_disconnected_server = NULL;

  return MEMCACHED_SUCCESS;
}

static uint32_t ketama_server_hash(const char *key, unsigned int key_length, int alignment)
{
  unsigned char results[16];

  md5_signature((unsigned char*)key, key_length, results);
  return ((uint32_t) (results[3 + alignment * 4] & 0xFF) << 24)
    | ((uint32_t) (results[2 + alignment * 4] & 0xFF) << 16)
    | ((uint32_t) (results[1 + alignment * 4] & 0xFF) << 8)
    | (results[0 + alignment * 4] & 0xFF);
}

static int continuum_item_cmp(const void *t1, const void *t2)
{
  memcached_continuum_item_st *ct1= (memcached_continuum_item_st *)t1;
  memcached_continuum_item_st *ct2= (memcached_continuum_item_st *)t2;

  /* Why 153? Hmmm... */
  WATCHPOINT_ASSERT(ct1->value != 153);
  if (ct1->value == ct2->value)
    return 0;
  else if (ct1->value > ct2->value)
    return 1;
  else
    return -1;
}

static memcached_return_t update_continuum(memcached_st *ptr)
{
  uint32_t host_index;
  uint32_t continuum_index= 0;
  uint32_t value;
  memcached_server_instance_st *list;
  uint32_t pointer_index;
  uint32_t pointer_counter= 0;
  uint32_t pointer_per_server= MEMCACHED_POINTS_PER_SERVER;
  uint32_t pointer_per_hash= 1;
  uint64_t total_weight= 0;
  uint64_t is_ketama_weighted= 0;
  uint64_t is_auto_ejecting= 0;
  uint32_t points_per_server= 0;
  uint32_t live_servers= 0;
  struct timeval now;

  if (gettimeofday(&now, NULL) != 0)
  {
    ptr->cached_errno = errno;
    return MEMCACHED_ERRNO;
  }

  list = memcached_server_list(ptr);

  /* count live servers (those without a retry delay set) */
  is_auto_ejecting= memcached_behavior_get(ptr, MEMCACHED_BEHAVIOR_AUTO_EJECT_HOSTS);
  if (is_auto_ejecting)
  {
    live_servers= 0;
    ptr->next_distribution_rebuild= 0;
    for (host_index= 0; host_index < memcached_server_count(ptr); ++host_index)
    {
      if (list[host_index].next_retry <= now.tv_sec)
        live_servers++;
      else
      {
        if (ptr->next_distribution_rebuild == 0 || list[host_index].next_retry < ptr->next_distribution_rebuild)
          ptr->next_distribution_rebuild= list[host_index].next_retry;
      }
    }
  }
  else
  {
    live_servers= memcached_server_count(ptr);
  }

  is_ketama_weighted= memcached_behavior_get(ptr, MEMCACHED_BEHAVIOR_KETAMA_WEIGHTED);
  points_per_server= (uint32_t) (is_ketama_weighted ? MEMCACHED_POINTS_PER_SERVER_KETAMA : MEMCACHED_POINTS_PER_SERVER);

  if (live_servers == 0)
    return MEMCACHED_SUCCESS;

  if (live_servers > ptr->continuum_count)
  {
    memcached_continuum_item_st *new_ptr;

    new_ptr= ptr->call_realloc(ptr, ptr->continuum,
                               sizeof(memcached_continuum_item_st) * (live_servers + MEMCACHED_CONTINUUM_ADDITION) * points_per_server);

    if (new_ptr == 0)
      return MEMCACHED_MEMORY_ALLOCATION_FAILURE;

    ptr->continuum= new_ptr;
    ptr->continuum_count= live_servers + MEMCACHED_CONTINUUM_ADDITION;
  }

  if (is_ketama_weighted)
  {
    for (host_index = 0; host_index < memcached_server_count(ptr); ++host_index)
    {
      if (list[host_index].weight == 0)
      {
        list[host_index].weight = 1;
      }
      if (!is_auto_ejecting || list[host_index].next_retry <= now.tv_sec)
        total_weight += list[host_index].weight;
    }
  }

  for (host_index = 0; host_index < memcached_server_count(ptr); ++host_index)
  {
    if (is_auto_ejecting && list[host_index].next_retry > now.tv_sec)
      continue;

    if (is_ketama_weighted)
    {
        float pct = (float)list[host_index].weight / (float)total_weight;
        pointer_per_server= (uint32_t) ((floorf((float) (pct * MEMCACHED_POINTS_PER_SERVER_KETAMA / 4 * (float)live_servers + 0.0000000001))) * 4);
        pointer_per_hash= 4;
#ifdef DEBUG
        printf("ketama_weighted:%s|%d|%llu|%u\n",
               list[host_index].hostname,
               list[host_index].port,
               (unsigned long long)list[host_index].weight,
               pointer_per_server);
#endif
    }


    if (ptr->distribution == MEMCACHED_DISTRIBUTION_CONSISTENT_KETAMA_SPY)
    {
      for (pointer_index= 0;
           pointer_index < pointer_per_server / pointer_per_hash;
           pointer_index++)
      {
        char sort_host[MEMCACHED_MAX_HOST_SORT_LENGTH]= "";
        size_t sort_host_length;

        // Spymemcached ketema key format is: hostname/ip:port-index
        // If hostname is not available then: /ip:port-index
        sort_host_length= (size_t) snprintf(sort_host, MEMCACHED_MAX_HOST_SORT_LENGTH,
                                            "/%s:%u-%u",
                                            list[host_index].hostname,
                                            (uint32_t)list[host_index].port,
                                            pointer_index);
#ifdef DEBUG
        printf("update_continuum: key is %s\n", sort_host);
#endif

        WATCHPOINT_ASSERT(sort_host_length);

        if (is_ketama_weighted)
        {
          unsigned int i;
          for (i = 0; i < pointer_per_hash; i++)
          {
             value= ketama_server_hash(sort_host, (uint32_t) sort_host_length, (int) i);
             ptr->continuum[continuum_index].index= host_index;
             ptr->continuum[continuum_index++].value= value;
          }
        }
        else
        {
          value= memcached_generate_hash_value(sort_host, sort_host_length, ptr->distribution_hash);
          ptr->continuum[continuum_index].index= host_index;
          ptr->continuum[continuum_index++].value= value;
        }
      }
    }
    else
    {
      for (pointer_index= 1;
           pointer_index <= pointer_per_server / pointer_per_hash;
           pointer_index++)
      {
        char sort_host[MEMCACHED_MAX_HOST_SORT_LENGTH]= "";
        size_t sort_host_length;

        if (list[host_index].port == MEMCACHED_DEFAULT_PORT)
        {
          sort_host_length= (size_t) snprintf(sort_host, MEMCACHED_MAX_HOST_SORT_LENGTH,
                                              "%s-%u",
                                              list[host_index].hostname,
                                              pointer_index - 1);
        }
        else
        {
          sort_host_length= (size_t) snprintf(sort_host, MEMCACHED_MAX_HOST_SORT_LENGTH,
                                              "%s:%u-%u",
                                              list[host_index].hostname,
                                              (uint32_t)list[host_index].port,
                                              pointer_index - 1);
        }

        WATCHPOINT_ASSERT(sort_host_length);

        if (is_ketama_weighted)
        {
          unsigned int i;
          for (i = 0; i < pointer_per_hash; i++)
          {
             value= ketama_server_hash(sort_host, (uint32_t) sort_host_length, (int) i);
             ptr->continuum[continuum_index].index= host_index;
             ptr->continuum[continuum_index++].value= value;
          }
        }
        else
        {
          value= memcached_generate_hash_value(sort_host, sort_host_length, ptr->distribution_hash);
          ptr->continuum[continuum_index].index= host_index;
          ptr->continuum[continuum_index++].value= value;
        }
      }
    }

    pointer_counter+= pointer_per_server;
  }

  WATCHPOINT_ASSERT(ptr);
  WATCHPOINT_ASSERT(ptr->continuum);
  WATCHPOINT_ASSERT(memcached_server_count(ptr) * MEMCACHED_POINTS_PER_SERVER <= MEMCACHED_CONTINUUM_SIZE);
  ptr->continuum_points_counter= pointer_counter;
  qsort(ptr->continuum, ptr->continuum_points_counter, sizeof(memcached_continuum_item_st), continuum_item_cmp);

#ifdef DEBUG
  for (pointer_index= 0; memcached_server_count(ptr) && pointer_index < ((live_servers * MEMCACHED_POINTS_PER_SERVER) - 1); pointer_index++)
  {
    WATCHPOINT_ASSERT(ptr->continuum[pointer_index].value <= ptr->continuum[pointer_index + 1].value);
  }
#endif

  return MEMCACHED_SUCCESS;
}


memcached_return_t memcached_server_push(memcached_st *ptr, memcached_server_st *list)
{
<<<<<<< HEAD
  uint32_t x;
  uint32_t count;
  memcached_server_instance_st *new_host_list;
=======
  unsigned int x;
  uint32_t count;
  memcached_server_st *new_host_list;
>>>>>>> bf4da83b

  if (! list)
    return MEMCACHED_SUCCESS;

  count= memcached_servers_count(list);
  new_host_list= ptr->call_realloc(ptr, memcached_server_list(ptr),
                                   sizeof(memcached_server_instance_st) * (count + memcached_server_count(ptr)));

  if (! new_host_list)
    return MEMCACHED_MEMORY_ALLOCATION_FAILURE;

  memcached_server_list_set(ptr, new_host_list);

  for (x= 0; x < count; x++)
  {
    memcached_server_instance_st *instance;

    if ((ptr->flags.use_udp && list[x].type != MEMCACHED_CONNECTION_UDP)
            || ((list[x].type == MEMCACHED_CONNECTION_UDP)
            && ! (ptr->flags.use_udp)) )
      return MEMCACHED_INVALID_HOST_PROTOCOL;

    WATCHPOINT_ASSERT(list[x].hostname[0] != 0);

    instance= memcached_server_instance_fetch(ptr, memcached_server_count(ptr));

    memcached_server_create(ptr, instance);
    /* TODO check return type */
    (void)memcached_server_create_with(ptr, instance, list[x].hostname,
                                       list[x].port, list[x].weight, list[x].type);
    ptr->number_of_hosts++;
  }

  // Provides backwards compatibility with server list.
  {
    memcached_server_instance_st *instance;
    instance= memcached_server_instance_fetch(ptr, 0);
    instance->number_of_hosts= memcached_server_count(ptr);
  }

  return run_distribution(ptr);
}

memcached_return_t memcached_server_add_unix_socket(memcached_st *ptr,
                                                    const char *filename)
{
  return memcached_server_add_unix_socket_with_weight(ptr, filename, 0);
}

memcached_return_t memcached_server_add_unix_socket_with_weight(memcached_st *ptr,
                                                                const char *filename,
                                                                uint32_t weight)
{
  if (! filename)
    return MEMCACHED_FAILURE;

  return server_add(ptr, filename, 0, weight, MEMCACHED_CONNECTION_UNIX_SOCKET);
}

memcached_return_t memcached_server_add_udp(memcached_st *ptr,
                                            const char *hostname,
                                            in_port_t port)
{
  return memcached_server_add_udp_with_weight(ptr, hostname, port, 0);
}

memcached_return_t memcached_server_add_udp_with_weight(memcached_st *ptr,
                                                        const char *hostname,
                                                        in_port_t port,
                                                        uint32_t weight)
{
  if (! port)
    port= MEMCACHED_DEFAULT_PORT;

  if (! hostname)
    hostname= "localhost";

  return server_add(ptr, hostname, port, weight, MEMCACHED_CONNECTION_UDP);
}

memcached_return_t memcached_server_add(memcached_st *ptr,
                                        const char *hostname,
                                        in_port_t port)
{
  return memcached_server_add_with_weight(ptr, hostname, port, 0);
}

memcached_return_t memcached_server_add_with_weight(memcached_st *ptr,
                                                    const char *hostname,
                                                    in_port_t port,
                                                    uint32_t weight)
{
  if (! port)
    port= MEMCACHED_DEFAULT_PORT;

  if (! hostname)
    hostname= "localhost";

  return server_add(ptr, hostname, port, weight, MEMCACHED_CONNECTION_TCP);
}

static memcached_return_t server_add(memcached_st *ptr, const char *hostname,
                                     in_port_t port,
                                     uint32_t weight,
                                     memcached_connection_t type)
{
  memcached_server_instance_st *new_host_list;
  memcached_server_instance_st *instance;

  if ( (ptr->flags.use_udp && type != MEMCACHED_CONNECTION_UDP)
      || ( (type == MEMCACHED_CONNECTION_UDP) && (! ptr->flags.use_udp) ) )
    return MEMCACHED_INVALID_HOST_PROTOCOL;

  new_host_list= ptr->call_realloc(ptr, memcached_server_list(ptr),
                                   sizeof(memcached_server_instance_st) * (ptr->number_of_hosts + 1));

  if (new_host_list == NULL)
    return MEMCACHED_MEMORY_ALLOCATION_FAILURE;

  memcached_server_list_set(ptr, new_host_list);

  /* TODO: Check return type */
  instance= memcached_server_instance_fetch(ptr, memcached_server_count(ptr));
  (void)memcached_server_create_with(ptr, instance, hostname, port, weight, type);
  ptr->number_of_hosts++;

  instance= memcached_server_instance_fetch(ptr, 0);
  memcached_servers_set_count(instance, memcached_server_count(ptr));

  return run_distribution(ptr);
}

memcached_return_t memcached_server_remove(memcached_server_st *st_ptr)
{
  uint32_t x, host_index;
  memcached_st *ptr= st_ptr->root;
  memcached_server_st *list= memcached_server_list(ptr);

  for (x= 0, host_index= 0; x < memcached_server_count(ptr); x++)
  {
    if (strncmp(list[x].hostname, st_ptr->hostname, MEMCACHED_MAX_HOST_LENGTH) != 0 || list[x].port != st_ptr->port)
    {
      if (host_index != x)
        memcpy(list+host_index, list+x, sizeof(memcached_server_st));
      host_index++;
    }
  }
  ptr->number_of_hosts= host_index;

  if (st_ptr->address_info)
  {
    freeaddrinfo(st_ptr->address_info);
    st_ptr->address_info= NULL;
  }
  run_distribution(ptr);

  return MEMCACHED_SUCCESS;
}

memcached_server_st *memcached_server_list_append(memcached_server_st *ptr,
                                                  const char *hostname, in_port_t port,
                                                  memcached_return_t *error)
{
  return memcached_server_list_append_with_weight(ptr, hostname, port, 0, error);
}

memcached_server_st *memcached_server_list_append_with_weight(memcached_server_st *ptr,
                                                              const char *hostname, in_port_t port,
                                                              uint32_t weight,
                                                              memcached_return_t *error)
{
  unsigned int count;
  memcached_server_instance_st *new_host_list;

  if (hostname == NULL || error == NULL)
    return NULL;

  if (! port)
    port= MEMCACHED_DEFAULT_PORT;

  /* Increment count for hosts */
  count= 1;
  if (ptr != NULL)
  {
    count+= memcached_servers_count(ptr);
  }

  new_host_list= (memcached_server_instance_st *)realloc(ptr, sizeof(memcached_server_instance_st) * count);
  if (!new_host_list)
  {
    *error= MEMCACHED_MEMORY_ALLOCATION_FAILURE;
    return NULL;
  }

  /* TODO: Check return type */
  memcached_server_create_with(NULL, &new_host_list[count-1], hostname, port, weight, MEMCACHED_CONNECTION_TCP);

  /* Backwards compatibility hack */
  memcached_servers_set_count(new_host_list, count);

  *error= MEMCACHED_SUCCESS;
  return new_host_list;
}<|MERGE_RESOLUTION|>--- conflicted
+++ resolved
@@ -297,15 +297,9 @@
 
 memcached_return_t memcached_server_push(memcached_st *ptr, memcached_server_st *list)
 {
-<<<<<<< HEAD
   uint32_t x;
   uint32_t count;
-  memcached_server_instance_st *new_host_list;
-=======
-  unsigned int x;
-  uint32_t count;
   memcached_server_st *new_host_list;
->>>>>>> bf4da83b
 
   if (! list)
     return MEMCACHED_SUCCESS;
