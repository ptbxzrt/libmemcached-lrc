--- conflicted
+++ resolved
@@ -126,11 +126,7 @@
   {
     live_servers= 0;
     ptr->ketama.next_distribution_rebuild= 0;
-<<<<<<< HEAD
-    for (host_index= 0; host_index < memcached_server_count(ptr); ++host_index)
-=======
     for (uint32_t host_index= 0; host_index < memcached_server_count(ptr); ++host_index)
->>>>>>> 7982e882
     {
       if (list[host_index].next_retry <= now.tv_sec)
         live_servers++;
@@ -229,22 +225,14 @@
         {
           for (uint32_t x= 0; x < pointer_per_hash; x++)
           {
-<<<<<<< HEAD
-             value= ketama_server_hash(sort_host, (size_t)sort_host_length, x);
-=======
             uint32_t value= ketama_server_hash(sort_host, (size_t)sort_host_length, x);
->>>>>>> 7982e882
-             ptr->ketama.continuum[continuum_index].index= host_index;
-             ptr->ketama.continuum[continuum_index++].value= value;
+            ptr->ketama.continuum[continuum_index].index= host_index;
+            ptr->ketama.continuum[continuum_index++].value= value;
           }
         }
         else
         {
-<<<<<<< HEAD
-          value= hashkit_digest(&ptr->distribution_hashkit, sort_host, (size_t)sort_host_length);
-=======
           uint32_t value= hashkit_digest(&ptr->distribution_hashkit, sort_host, (size_t)sort_host_length);
->>>>>>> 7982e882
           ptr->ketama.continuum[continuum_index].index= host_index;
           ptr->ketama.continuum[continuum_index++].value= value;
         }
@@ -286,22 +274,14 @@
         {
           for (uint32_t x = 0; x < pointer_per_hash; x++)
           {
-<<<<<<< HEAD
-             value= ketama_server_hash(sort_host, (size_t)sort_host_length, x);
-=======
-             uint32_t value= ketama_server_hash(sort_host, (size_t)sort_host_length, x);
->>>>>>> 7982e882
-             ptr->ketama.continuum[continuum_index].index= host_index;
-             ptr->ketama.continuum[continuum_index++].value= value;
+            uint32_t value= ketama_server_hash(sort_host, (size_t)sort_host_length, x);
+            ptr->ketama.continuum[continuum_index].index= host_index;
+            ptr->ketama.continuum[continuum_index++].value= value;
           }
         }
         else
         {
-<<<<<<< HEAD
-          value= hashkit_digest(&ptr->distribution_hashkit, sort_host, (size_t)sort_host_length);
-=======
           uint32_t value= hashkit_digest(&ptr->distribution_hashkit, sort_host, (size_t)sort_host_length);
->>>>>>> 7982e882
           ptr->ketama.continuum[continuum_index].index= host_index;
           ptr->ketama.continuum[continuum_index++].value= value;
         }
