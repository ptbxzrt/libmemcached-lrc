--- conflicted
+++ resolved
@@ -56,7 +56,7 @@
 libmemcached_libmemcachedprotocol_la_LDFLAGS= ${AM_LDFLAGS} -version-info 0:0:0 
 
 noinst_LTLIBRARIES+= \
-	libmemcached/libmemcachedcallbacks.la
+		     libmemcached/libmemcachedcallbacks.la
 
 libmemcached_libmemcachedcallbacks_la_CFLAGS = ${AM_CFLAGS} ${NO_STRICT_ALIASING}
 libmemcached_libmemcachedcallbacks_la_SOURCES = libmemcached/callback.c
@@ -65,13 +65,12 @@
 # either use in client programs or be able to test in test cases
 # These symbols will not be exposed in the shipped .so
 noinst_LTLIBRARIES+= \
-	libmemcached/libmemcachedinternal.la
+		     libmemcached/libmemcachedinternal.la
 libmemcached_libmemcachedinternal_la_SOURCES = libmemcached/string.c
 
 lib_LTLIBRARIES+= libmemcached/libmemcached.la
 libmemcached_libmemcached_la_CFLAGS= ${AM_CFLAGS} ${NO_CONVERSION}
 libmemcached_libmemcached_la_SOURCES = \
-<<<<<<< HEAD
 				       libmemcached/allocators.c \
 				       libmemcached/analyze.c \
 				       libmemcached/auto.c \
@@ -102,43 +101,8 @@
 				       libmemcached/stats.c \
 				       libmemcached/storage.c \
 				       libmemcached/strerror.c \
-				       libmemcached/string.c \
 				       libmemcached/verbosity.c \
 				       libmemcached/version.c
-=======
-	libmemcached/allocators.c \
-	libmemcached/analyze.c \
-	libmemcached/auto.c \
-	libmemcached/behavior.c \
-	libmemcached/connect.c \
-	libmemcached/crc.c \
-	libmemcached/delete.c \
-	libmemcached/do.c \
-	libmemcached/dump.c \
-	libmemcached/fetch.c \
-	libmemcached/flush.c \
-	libmemcached/flush_buffers.c \
-	libmemcached/get.c \
-	libmemcached/hash.c \
-	libmemcached/hosts.c \
-	libmemcached/io.c \
-	libmemcached/jenkins_hash.c \
-	libmemcached/key.c \
-	libmemcached/md5.c \
-	libmemcached/memcached.c \
-	libmemcached/murmur_hash.c \
-	libmemcached/parse.c \
-	libmemcached/purge.c \
-	libmemcached/quit.c \
-	libmemcached/response.c \
-	libmemcached/result.c \
-	libmemcached/server.c \
-	libmemcached/stats.c \
-	libmemcached/storage.c \
-	libmemcached/strerror.c \
-	libmemcached/verbosity.c \
-	libmemcached/version.c
->>>>>>> 441e8843
 
 
 if INCLUDE_HSIEH_SRC
