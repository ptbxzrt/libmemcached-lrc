/*
  This is a partial implementation for fetching/creating memcached_server_st objects.
*/
#include "common.h"

memcached_server_st *memcached_server_create(memcached_st *memc, memcached_server_st *ptr)
{
  if (ptr == NULL)
  {
    ptr= (memcached_server_st *)malloc(sizeof(memcached_server_st));

    if (!ptr)
      return NULL; /*  MEMCACHED_MEMORY_ALLOCATION_FAILURE */

    memset(ptr, 0, sizeof(memcached_server_st));
    ptr->is_allocated= MEMCACHED_ALLOCATED;
  }
  else
  {
    ptr->is_allocated= MEMCACHED_USED;
    memset(ptr, 0, sizeof(memcached_server_st));
  }
  
  ptr->root= memc;

  return ptr;
}

memcached_server_st *memcached_server_create_with(memcached_st *memc, memcached_server_st *host, 
                                                  const char *hostname, unsigned int port, 
                                                  uint32_t weight, memcached_connection type)
{
  host= memcached_server_create(memc, host);

  if (host == NULL)
    return NULL;

  memset(host,  0, sizeof(memcached_server_st));
  strncpy(host->hostname, hostname, MEMCACHED_MAX_HOST_LENGTH - 1);
  host->root= memc ? memc : NULL;
  host->port= port;
  host->weight= weight;
  host->fd= -1;
  host->type= type;
  host->read_ptr= host->read_buffer;
  if (memc)
    host->next_retry= memc->retry_timeout;
  host->sockaddr_inited= MEMCACHED_NOT_ALLOCATED;

  return host;
}

void memcached_server_free(memcached_server_st *ptr)
{
<<<<<<< HEAD
=======
  WATCHPOINT_NUMBER(ptr->port);
>>>>>>> f0f1feb9
  WATCHPOINT_ASSERT(ptr->is_allocated != MEMCACHED_NOT_ALLOCATED);

  memcached_quit_server(ptr, 0);

  if (ptr->address_info)
  {
    freeaddrinfo(ptr->address_info);
    ptr->address_info= NULL;
  }

  if (ptr->is_allocated == MEMCACHED_ALLOCATED)
  {
    if (ptr->root && ptr->root->call_free)
      ptr->root->call_free(ptr->root, ptr);
    else
      free(ptr);
  }
}

/*
  If we do not have a valid object to clone from, we toss an error.
*/
memcached_server_st *memcached_server_clone(memcached_server_st *clone, memcached_server_st *ptr)
{
  memcached_server_st *new_clone;

  /* We just do a normal create if ptr is missing */
  if (ptr == NULL)
    return NULL;

  if (clone && clone->is_allocated == MEMCACHED_USED)
  {
    WATCHPOINT_ASSERT(0);
    return NULL;
  }
  
  new_clone= memcached_server_create(ptr->root, clone);
  
  if (new_clone == NULL)
    return NULL;

  new_clone->root= ptr->root;

  /* TODO We should check return type */
  memcached_server_create_with(new_clone->root, new_clone, 
                               ptr->hostname, ptr->port, ptr->weight,
                               ptr->type);

  return new_clone;
}

memcached_return memcached_server_cursor(memcached_st *ptr, 
                                         memcached_server_function *callback,
                                         void *context,
                                         unsigned int number_of_callbacks)
{
  unsigned int y;

  for (y= 0; y < ptr->number_of_hosts; y++)
  {
    unsigned int x;

    for (x= 0; x < number_of_callbacks; x++)
    {
      unsigned int iferror;

      iferror= (*callback[x])(ptr, &ptr->hosts[y], context);

      if (iferror)
        continue;
    }
  }

  return MEMCACHED_SUCCESS;
}

memcached_server_st *memcached_server_by_key(memcached_st *ptr,  const char *key, size_t key_length, memcached_return *error)
{
  uint32_t server_key;

  unlikely (key_length == 0)
  {
    *error= MEMCACHED_NO_KEY_PROVIDED;
    return NULL;
  }

  unlikely (ptr->number_of_hosts == 0)
  {
    *error= MEMCACHED_NO_SERVERS;
    return NULL;
  }

  if ((ptr->flags & MEM_VERIFY_KEY) && (memcachd_key_test((char **)&key, &key_length, 1) == MEMCACHED_BAD_KEY_PROVIDED))
  {
    *error= MEMCACHED_BAD_KEY_PROVIDED;
    return NULL;
  }

  server_key= memcached_generate_hash(ptr, key, key_length);

  return memcached_server_clone(NULL, &ptr->hosts[server_key]);

}<|MERGE_RESOLUTION|>--- conflicted
+++ resolved
@@ -35,7 +35,6 @@
   if (host == NULL)
     return NULL;
 
-  memset(host,  0, sizeof(memcached_server_st));
   strncpy(host->hostname, hostname, MEMCACHED_MAX_HOST_LENGTH - 1);
   host->root= memc ? memc : NULL;
   host->port= port;
@@ -52,12 +51,6 @@
 
 void memcached_server_free(memcached_server_st *ptr)
 {
-<<<<<<< HEAD
-=======
-  WATCHPOINT_NUMBER(ptr->port);
->>>>>>> f0f1feb9
-  WATCHPOINT_ASSERT(ptr->is_allocated != MEMCACHED_NOT_ALLOCATED);
-
   memcached_quit_server(ptr, 0);
 
   if (ptr->address_info)
