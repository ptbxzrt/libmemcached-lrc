--- conflicted
+++ resolved
@@ -145,53 +145,47 @@
   if (write_length >= MEMCACHED_DEFAULT_COMMAND_SIZE)
   {
     rc= MEMCACHED_WRITE_FAILURE;
-    goto error;
-  }
-
-
-  struct __write_vector_st vector[]= 
-  {
-    { .length= write_length, .buffer= buffer },
-    { .length= value_length, .buffer= value },
-    { .length= 2, .buffer= "\r\n" }
-  }; 
-
-  if (ptr->flags.buffer_requests && verb == SET_OP)
-  {
-    to_write= false;
   }
   else
   {
-    to_write= true;
-  }
-
-  /* Send command header */
-  rc=  memcached_vdo(instance, vector, 3, to_write);
-  if (rc == MEMCACHED_SUCCESS)
-  {
-
-  if (ptr->flags.no_reply)
-    return (to_write == false) ? MEMCACHED_BUFFERED : MEMCACHED_SUCCESS;
-
-  if (to_write == false)
-    return MEMCACHED_BUFFERED;
-
-  rc= memcached_response(instance, buffer, MEMCACHED_DEFAULT_COMMAND_SIZE, NULL);
-
-  if (rc == MEMCACHED_STORED)
-    return MEMCACHED_SUCCESS;
-  else
-    return rc;
-  }
-
-error:
-<<<<<<< HEAD
-
-  memcached_io_reset(instance);
-=======
+    struct __write_vector_st vector[]= 
+    {
+      { .length= write_length, .buffer= buffer },
+      { .length= value_length, .buffer= value },
+      { .length= 2, .buffer= "\r\n" }
+    }; 
+
+    if (ptr->flags.buffer_requests && verb == SET_OP)
+    {
+      to_write= false;
+    }
+    else
+    {
+      to_write= true;
+    }
+
+    /* Send command header */
+    rc=  memcached_vdo(instance, vector, 3, to_write);
+    if (rc == MEMCACHED_SUCCESS)
+    {
+
+      if (ptr->flags.no_reply)
+        return (to_write == false) ? MEMCACHED_BUFFERED : MEMCACHED_SUCCESS;
+
+      if (to_write == false)
+        return MEMCACHED_BUFFERED;
+
+      rc= memcached_response(instance, buffer, MEMCACHED_DEFAULT_COMMAND_SIZE, NULL);
+
+      if (rc == MEMCACHED_STORED)
+        return MEMCACHED_SUCCESS;
+      else
+        return rc;
+    }
+  }
+
   if (rc == MEMCACHED_WRITE_FAILURE)
     memcached_io_reset(instance);
->>>>>>> ff452398
 
   return rc;
 }
