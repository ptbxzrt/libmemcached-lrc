/*
 * Copyright (c) <2008>, Sun Microsystems, Inc.
 * All rights reserved.
 *
 * Redistribution and use in source and binary forms, with or without
 * modification, are permitted provided that the following conditions are met:
 *     * Redistributions of source code must retain the above copyright
 *       notice, this list of conditions and the following disclaimer.
 *     * Redistributions in binary form must reproduce the above copyright
 *       notice, this list of conditions and the following disclaimer in the
 *       documentation and/or other materials provided with the distribution.
 *     * Neither the name of the  nor the
 *       names of its contributors may be used to endorse or promote products
 *       derived from this software without specific prior written permission.
 *
 * THIS SOFTWARE IS PROVIDED BY SUN MICROSYSTEMS, INC. ``AS IS'' AND ANY
 * EXPRESS OR IMPLIED WARRANTIES, INCLUDING, BUT NOT LIMITED TO, THE IMPLIED
 * WARRANTIES OF MERCHANTABILITY AND FITNESS FOR A PARTICULAR PURPOSE ARE
 * DISCLAIMED. IN NO EVENT SHALL SUN MICROSYSTEMS, INC. BE LIABLE FOR ANY
 * DIRECT, INDIRECT, INCIDENTAL, SPECIAL, EXEMPLARY, OR CONSEQUENTIAL DAMAGES
 * (INCLUDING, BUT NOT LIMITED TO, PROCUREMENT OF SUBSTITUTE GOODS OR SERVICES;
 * LOSS OF USE, DATA, OR PROFITS; OR BUSINESS INTERRUPTION) HOWEVER CAUSED AND
 * ON ANY THEORY OF LIABILITY, WHETHER IN CONTRACT, STRICT LIABILITY, OR TORT
 * (INCLUDING NEGLIGENCE OR OTHERWISE) ARISING IN ANY WAY OUT OF THE USE OF
 * THIS SOFTWARE, EVEN IF ADVISED OF THE POSSIBILITY OF SUCH DAMAGE.
 */
/*
 * Summary: Constants used by to implement the binary protocol.
 *
 * Copy: See Copyright for the status of this software.
 *
 * Author: Trond Norbye <trond.norbye@sun.com>
 */

#ifndef PROTOCOL_BINARY_H
#define PROTOCOL_BINARY_H

#include <stdint.h>

/**
 * This file contains definitions of the constants and packet formats
 * defined in the binary specification. Please note that you _MUST_ remember
 * to convert each multibyte field to / from network byte order to / from
 * host order.
 */
#ifdef __cplusplus
extern "C"
{
#endif

<<<<<<< HEAD
  /**
   * Definition of the legal "magic" values used in a packet.
   * See section 3.1 Magic byte
   */
  typedef enum {
    PROTOCOL_BINARY_REQ = 0x80,
    PROTOCOL_BINARY_RES = 0x81
  } protocol_binary_magic;

  /**
   * Definition of the valid response status numbers.
   * See section 3.2 Response Status
   */
  typedef enum {
    PROTOCOL_BINARY_RESPONSE_SUCCESS = 0x00,
    PROTOCOL_BINARY_RESPONSE_KEY_ENOENT = 0x01,
    PROTOCOL_BINARY_RESPONSE_KEY_EEXISTS = 0x02,
    PROTOCOL_BINARY_RESPONSE_E2BIG = 0x03,
    PROTOCOL_BINARY_RESPONSE_EINVAL = 0x04,
    PROTOCOL_BINARY_RESPONSE_NOT_STORED = 0x05,
    PROTOCOL_BINARY_RESPONSE_UNKNOWN_COMMAND = 0x81,
    PROTOCOL_BINARY_RESPONSE_ENOMEM = 0x82,


    PROTOCOL_BINARY_RESPONSE_EIO = 0xff
  } protocol_binary_response_status;

  /**
   * Defintion of the different command opcodes.
   * See section 3.3 Command Opcodes
   */
  typedef enum {
    PROTOCOL_BINARY_CMD_GET = 0x00,
    PROTOCOL_BINARY_CMD_SET = 0x01,
    PROTOCOL_BINARY_CMD_ADD = 0x02,
    PROTOCOL_BINARY_CMD_REPLACE = 0x03,
    PROTOCOL_BINARY_CMD_DELETE = 0x04,
    PROTOCOL_BINARY_CMD_INCREMENT = 0x05,
    PROTOCOL_BINARY_CMD_DECREMENT = 0x06,
    PROTOCOL_BINARY_CMD_QUIT = 0x07,
    PROTOCOL_BINARY_CMD_FLUSH = 0x08,
    PROTOCOL_BINARY_CMD_GETQ = 0x09,
    PROTOCOL_BINARY_CMD_NOOP = 0x0a,
    PROTOCOL_BINARY_CMD_VERSION = 0x0b,
    PROTOCOL_BINARY_CMD_GETK = 0x0c,
    PROTOCOL_BINARY_CMD_GETKQ = 0x0d,
    PROTOCOL_BINARY_CMD_APPEND = 0x0e,
    PROTOCOL_BINARY_CMD_PREPEND = 0x0f,
    PROTOCOL_BINARY_CMD_STAT = 0x10,
    PROTOCOL_BINARY_CMD_SETQ = 0x11,
    PROTOCOL_BINARY_CMD_ADDQ = 0x12,
    PROTOCOL_BINARY_CMD_REPLACEQ = 0x13,
    PROTOCOL_BINARY_CMD_DELETEQ = 0x14,
    PROTOCOL_BINARY_CMD_INCREMENTQ = 0x15,
    PROTOCOL_BINARY_CMD_DECREMENTQ = 0x16,
    PROTOCOL_BINARY_CMD_QUITQ = 0x17,
    PROTOCOL_BINARY_CMD_FLUSHQ = 0x18,
    PROTOCOL_BINARY_CMD_APPENDQ = 0x19,
    PROTOCOL_BINARY_CMD_PREPENDQ = 0x1a
  } protocol_binary_command;

  /**
   * Definition of the data types in the packet
   * See section 3.4 Data Types
   */
  typedef enum {
    PROTOCOL_BINARY_RAW_BYTES = 0x00
  } protocol_binary_datatypes;

  /**
   * Definition of the header structure for a request packet.
   * See section 2
   */
  typedef union {
    struct {
      uint8_t magic;
      uint8_t opcode;
      uint16_t keylen;
      uint8_t extlen;
      uint8_t datatype;
      uint16_t reserved;
      uint32_t bodylen;
      uint32_t opaque;
      uint64_t cas;
    } request;
    uint8_t bytes[24];
  } protocol_binary_request_header;

  /**
   * Definition of the header structure for a response packet.
   * See section 2
   */
  typedef union {
    struct {
      uint8_t magic;
      uint8_t opcode;
      uint16_t keylen;
      uint8_t extlen;
      uint8_t datatype;
      uint16_t status;
      uint32_t bodylen;
      uint32_t opaque;
      uint64_t cas;
    } response;
    uint8_t bytes[24];
  } protocol_binary_response_header;

  /**
   * Definition of a request-packet containing no extras
   */
  typedef union {
    struct {
      protocol_binary_request_header header;
    } message;
    uint8_t bytes[sizeof(protocol_binary_request_header)];
  } protocol_binary_request_no_extras;

  /**
   * Definition of a response-packet containing no extras
   */
  typedef union {
    struct {
      protocol_binary_response_header header;
    } message;
    uint8_t bytes[sizeof(protocol_binary_response_header)];
  } protocol_binary_response_no_extras;

  /**
   * Definition of the packet used by the get, getq, getk and getkq command.
   * See section 4
   */
  typedef protocol_binary_request_no_extras protocol_binary_request_get;
  typedef protocol_binary_request_no_extras protocol_binary_request_getq;
  typedef protocol_binary_request_no_extras protocol_binary_request_getk;
  typedef protocol_binary_request_no_extras protocol_binary_request_getkq;

  /**
   * Definition of the packet returned from a successful get, getq, getk and
   * getkq.
   * See section 4
   */
  typedef union {
    struct {
      protocol_binary_response_header header;
      struct {
        uint32_t flags;
      } body;
    } message;
    uint8_t bytes[sizeof(protocol_binary_response_header) + 4];
  } protocol_binary_response_get;

  typedef protocol_binary_response_get protocol_binary_response_getq;
  typedef protocol_binary_response_get protocol_binary_response_getk;
  typedef protocol_binary_response_get protocol_binary_response_getkq;

  /**
   * Definition of the packet used by the delete command
   * See section 4
   */
  typedef protocol_binary_request_no_extras protocol_binary_request_delete;

  /**
   * Definition of the packet returned by the delete command
   * See section 4
   */
  typedef protocol_binary_response_no_extras protocol_binary_response_delete;

  /**
   * Definition of the packet used by the flush command
   * See section 4
   * Please note that the expiration field is optional, so remember to see
   * check the header.bodysize to see if it is present.
   */
  typedef union {
    struct {
      protocol_binary_request_header header;
      struct {
        uint32_t expiration;
      } body;
    } message;
    uint8_t bytes[sizeof(protocol_binary_request_header) + 4];
  } protocol_binary_request_flush;

  /**
   * Definition of the packet returned by the flush command
   * See section 4
   */
  typedef protocol_binary_response_no_extras protocol_binary_response_flush;

  /**
   * Definition of the packet used by set, add and replace
   * See section 4
   */
  typedef union {
    struct {
      protocol_binary_request_header header;
      struct {
        uint32_t flags;
        uint32_t expiration;
      } body;
    } message;
    uint8_t bytes[sizeof(protocol_binary_request_header) + 8];
  } protocol_binary_request_set;
  typedef protocol_binary_request_set protocol_binary_request_add;
  typedef protocol_binary_request_set protocol_binary_request_replace;

  /**
   * Definition of the packet returned by set, add and replace
   * See section 4
   */
  typedef protocol_binary_response_no_extras protocol_binary_response_set;
  typedef protocol_binary_response_no_extras protocol_binary_response_add;
  typedef protocol_binary_response_no_extras protocol_binary_response_replace;

  /**
   * Definition of the noop packet
   * See section 4
   */
  typedef protocol_binary_request_no_extras protocol_binary_request_noop;

  /**
   * Definition of the packet returned by the noop command
   * See section 4
   */
  typedef protocol_binary_response_no_extras protocol_binary_response_noop;

  /**
   * Definition of the structure used by the increment and decrement
   * command.
   * See section 4
   */
  typedef union {
    struct {
      protocol_binary_request_header header;
      struct {
        uint64_t delta;
        uint64_t initial;
        uint32_t expiration;
      } body;
    } message;
    uint8_t bytes[sizeof(protocol_binary_request_header) + 20];
  } protocol_binary_request_incr;
  typedef protocol_binary_request_incr protocol_binary_request_decr;

  /**
   * Definition of the response from an incr or decr command
   * command.
   * See section 4
   */
  typedef union {
    struct {
      protocol_binary_response_header header;
      struct {
        uint64_t value;
      } body;
    } message;
    uint8_t bytes[sizeof(protocol_binary_response_header) + 8];
  } protocol_binary_response_incr;
  typedef protocol_binary_response_incr protocol_binary_response_decr;

  /**
   * Definition of the quit
   * See section 4
   */
  typedef protocol_binary_request_no_extras protocol_binary_request_quit;

  /**
   * Definition of the packet returned by the quit command
   * See section 4
   */
  typedef protocol_binary_response_no_extras protocol_binary_response_quit;

  /**
   * Definition of the packet used by append and prepend command
   * See section 4
   */
  typedef protocol_binary_request_no_extras protocol_binary_request_append;
  typedef protocol_binary_request_no_extras protocol_binary_request_prepend;

  /**
   * Definition of the packet returned from a successful append or prepend
   * See section 4
   */
  typedef protocol_binary_response_no_extras protocol_binary_response_append;
  typedef protocol_binary_response_no_extras protocol_binary_response_prepend;

  /**
   * Definition of the packet used by the version command
   * See section 4
   */
  typedef protocol_binary_request_no_extras protocol_binary_request_version;

  /**
   * Definition of the packet returned from a successful version command
   * See section 4
   */
  typedef protocol_binary_response_no_extras protocol_binary_response_version;


  /**
   * Definition of the packet used by the stats command.
   * See section 4
   */
  typedef protocol_binary_request_no_extras protocol_binary_request_stats;

  /**
   * Definition of the packet returned from a successful stats command
   * See section 4
   */
  typedef protocol_binary_response_no_extras protocol_binary_response_stats;
=======
    /**
     * Definition of the legal "magic" values used in a packet.
     * See section 3.1 Magic byte
     */
    typedef enum {
        PROTOCOL_BINARY_REQ = 0x80,
        PROTOCOL_BINARY_RES = 0x81
    } protocol_binary_magic;

    /**
     * Definition of the valid response status numbers.
     * See section 3.2 Response Status
     */
    typedef enum {
        PROTOCOL_BINARY_RESPONSE_SUCCESS = 0x00,
        PROTOCOL_BINARY_RESPONSE_KEY_ENOENT = 0x01,
        PROTOCOL_BINARY_RESPONSE_KEY_EEXISTS = 0x02,
        PROTOCOL_BINARY_RESPONSE_E2BIG = 0x03,
        PROTOCOL_BINARY_RESPONSE_EINVAL = 0x04,
        PROTOCOL_BINARY_RESPONSE_NOT_STORED = 0x05,
        PROTOCOL_BINARY_RESPONSE_DELTA_BADVAL = 0x06,
        PROTOCOL_BINARY_RESPONSE_UNKNOWN_COMMAND = 0x81,
        PROTOCOL_BINARY_RESPONSE_ENOMEM = 0x82
    } protocol_binary_response_status;

    /**
     * Defintion of the different command opcodes.
     * See section 3.3 Command Opcodes
     */
    typedef enum {
        PROTOCOL_BINARY_CMD_GET = 0x00,
        PROTOCOL_BINARY_CMD_SET = 0x01,
        PROTOCOL_BINARY_CMD_ADD = 0x02,
        PROTOCOL_BINARY_CMD_REPLACE = 0x03,
        PROTOCOL_BINARY_CMD_DELETE = 0x04,
        PROTOCOL_BINARY_CMD_INCREMENT = 0x05,
        PROTOCOL_BINARY_CMD_DECREMENT = 0x06,
        PROTOCOL_BINARY_CMD_QUIT = 0x07,
        PROTOCOL_BINARY_CMD_FLUSH = 0x08,
        PROTOCOL_BINARY_CMD_GETQ = 0x09,
        PROTOCOL_BINARY_CMD_NOOP = 0x0a,
        PROTOCOL_BINARY_CMD_VERSION = 0x0b,
        PROTOCOL_BINARY_CMD_GETK = 0x0c,
        PROTOCOL_BINARY_CMD_GETKQ = 0x0d,
        PROTOCOL_BINARY_CMD_APPEND = 0x0e,
        PROTOCOL_BINARY_CMD_PREPEND = 0x0f,
        PROTOCOL_BINARY_CMD_STAT = 0x10,
        PROTOCOL_BINARY_CMD_SETQ = 0x11,
        PROTOCOL_BINARY_CMD_ADDQ = 0x12,
        PROTOCOL_BINARY_CMD_REPLACEQ = 0x13,
        PROTOCOL_BINARY_CMD_DELETEQ = 0x14,
        PROTOCOL_BINARY_CMD_INCREMENTQ = 0x15,
        PROTOCOL_BINARY_CMD_DECREMENTQ = 0x16,
        PROTOCOL_BINARY_CMD_QUITQ = 0x17,
        PROTOCOL_BINARY_CMD_FLUSHQ = 0x18,
        PROTOCOL_BINARY_CMD_APPENDQ = 0x19,
        PROTOCOL_BINARY_CMD_PREPENDQ = 0x1a,

        /* These commands are used for range operations and exist within
         * this header for use in other projects.  Range operations are
         * not expected to be implemented in the memcached server itself.
         */
        PROTOCOL_BINARY_CMD_RGET      = 0x30,
        PROTOCOL_BINARY_CMD_RSET      = 0x31,
        PROTOCOL_BINARY_CMD_RSETQ     = 0x32,
        PROTOCOL_BINARY_CMD_RAPPEND   = 0x33,
        PROTOCOL_BINARY_CMD_RAPPENDQ  = 0x34,
        PROTOCOL_BINARY_CMD_RPREPEND  = 0x35,
        PROTOCOL_BINARY_CMD_RPREPENDQ = 0x36,
        PROTOCOL_BINARY_CMD_RDELETE   = 0x37,
        PROTOCOL_BINARY_CMD_RDELETEQ  = 0x38,
        PROTOCOL_BINARY_CMD_RINCR     = 0x39,
        PROTOCOL_BINARY_CMD_RINCRQ    = 0x3a,
        PROTOCOL_BINARY_CMD_RDECR     = 0x3b,
        PROTOCOL_BINARY_CMD_RDECRQ    = 0x3c
        /* End Range operations */

    } protocol_binary_command;

    /**
     * Definition of the data types in the packet
     * See section 3.4 Data Types
     */
    typedef enum {
        PROTOCOL_BINARY_RAW_BYTES = 0x00
    } protocol_binary_datatypes;

    /**
     * Definition of the header structure for a request packet.
     * See section 2
     */
    typedef union {
        struct {
            uint8_t magic;
            uint8_t opcode;
            uint16_t keylen;
            uint8_t extlen;
            uint8_t datatype;
            uint16_t reserved;
            uint32_t bodylen;
            uint32_t opaque;
            uint64_t cas;
        } request;
        uint8_t bytes[24];
    } protocol_binary_request_header;

    /**
     * Definition of the header structure for a response packet.
     * See section 2
     */
    typedef union {
        struct {
            uint8_t magic;
            uint8_t opcode;
            uint16_t keylen;
            uint8_t extlen;
            uint8_t datatype;
            uint16_t status;
            uint32_t bodylen;
            uint32_t opaque;
            uint64_t cas;
        } response;
        uint8_t bytes[24];
    } protocol_binary_response_header;

    /**
     * Definition of a request-packet containing no extras
     */
    typedef union {
        struct {
            protocol_binary_request_header header;
        } message;
        uint8_t bytes[sizeof(protocol_binary_request_header)];
    } protocol_binary_request_no_extras;

    /**
     * Definition of a response-packet containing no extras
     */
    typedef union {
        struct {
            protocol_binary_response_header header;
        } message;
        uint8_t bytes[sizeof(protocol_binary_response_header)];
    } protocol_binary_response_no_extras;

    /**
     * Definition of the packet used by the get, getq, getk and getkq command.
     * See section 4
     */
    typedef protocol_binary_request_no_extras protocol_binary_request_get;
    typedef protocol_binary_request_no_extras protocol_binary_request_getq;
    typedef protocol_binary_request_no_extras protocol_binary_request_getk;
    typedef protocol_binary_request_no_extras protocol_binary_request_getkq;

    /**
     * Definition of the packet returned from a successful get, getq, getk and
     * getkq.
     * See section 4
     */
    typedef union {
        struct {
            protocol_binary_response_header header;
            struct {
                uint32_t flags;
            } body;
        } message;
        uint8_t bytes[sizeof(protocol_binary_response_header) + 4];
    } protocol_binary_response_get;

    typedef protocol_binary_response_get protocol_binary_response_getq;
    typedef protocol_binary_response_get protocol_binary_response_getk;
    typedef protocol_binary_response_get protocol_binary_response_getkq;

    /**
     * Definition of the packet used by the delete command
     * See section 4
     */
    typedef protocol_binary_request_no_extras protocol_binary_request_delete;

    /**
     * Definition of the packet returned by the delete command
     * See section 4
     */
    typedef protocol_binary_response_no_extras protocol_binary_response_delete;

    /**
     * Definition of the packet used by the flush command
     * See section 4
     * Please note that the expiration field is optional, so remember to see
     * check the header.bodysize to see if it is present.
     */
    typedef union {
        struct {
            protocol_binary_request_header header;
            struct {
                uint32_t expiration;
            } body;
        } message;
        uint8_t bytes[sizeof(protocol_binary_request_header) + 4];
    } protocol_binary_request_flush;

    /**
     * Definition of the packet returned by the flush command
     * See section 4
     */
    typedef protocol_binary_response_no_extras protocol_binary_response_flush;

    /**
     * Definition of the packet used by set, add and replace
     * See section 4
     */
    typedef union {
        struct {
            protocol_binary_request_header header;
            struct {
                uint32_t flags;
                uint32_t expiration;
            } body;
        } message;
        uint8_t bytes[sizeof(protocol_binary_request_header) + 8];
    } protocol_binary_request_set;
    typedef protocol_binary_request_set protocol_binary_request_add;
    typedef protocol_binary_request_set protocol_binary_request_replace;

    /**
     * Definition of the packet returned by set, add and replace
     * See section 4
     */
    typedef protocol_binary_response_no_extras protocol_binary_response_set;
    typedef protocol_binary_response_no_extras protocol_binary_response_add;
    typedef protocol_binary_response_no_extras protocol_binary_response_replace;

    /**
     * Definition of the noop packet
     * See section 4
     */
    typedef protocol_binary_request_no_extras protocol_binary_request_noop;

    /**
     * Definition of the packet returned by the noop command
     * See section 4
     */
    typedef protocol_binary_response_no_extras protocol_binary_response_noop;

    /**
     * Definition of the structure used by the increment and decrement
     * command.
     * See section 4
     */
    typedef union {
        struct {
            protocol_binary_request_header header;
            struct {
                uint64_t delta;
                uint64_t initial;
                uint32_t expiration;
            } body;
        } message;
        uint8_t bytes[sizeof(protocol_binary_request_header) + 20];
    } protocol_binary_request_incr;
    typedef protocol_binary_request_incr protocol_binary_request_decr;

    /**
     * Definition of the response from an incr or decr command
     * command.
     * See section 4
     */
    typedef union {
        struct {
            protocol_binary_response_header header;
            struct {
                uint64_t value;
            } body;
        } message;
        uint8_t bytes[sizeof(protocol_binary_response_header) + 8];
    } protocol_binary_response_incr;
    typedef protocol_binary_response_incr protocol_binary_response_decr;

    /**
     * Definition of the quit
     * See section 4
     */
    typedef protocol_binary_request_no_extras protocol_binary_request_quit;

    /**
     * Definition of the packet returned by the quit command
     * See section 4
     */
    typedef protocol_binary_response_no_extras protocol_binary_response_quit;

    /**
     * Definition of the packet used by append and prepend command
     * See section 4
     */
    typedef protocol_binary_request_no_extras protocol_binary_request_append;
    typedef protocol_binary_request_no_extras protocol_binary_request_prepend;

    /**
     * Definition of the packet returned from a successful append or prepend
     * See section 4
     */
    typedef protocol_binary_response_no_extras protocol_binary_response_append;
    typedef protocol_binary_response_no_extras protocol_binary_response_prepend;

    /**
     * Definition of the packet used by the version command
     * See section 4
     */
    typedef protocol_binary_request_no_extras protocol_binary_request_version;

    /**
     * Definition of the packet returned from a successful version command
     * See section 4
     */
    typedef protocol_binary_response_no_extras protocol_binary_response_version;


    /**
     * Definition of the packet used by the stats command.
     * See section 4
     */
    typedef protocol_binary_request_no_extras protocol_binary_request_stats;

    /**
     * Definition of the packet returned from a successful stats command
     * See section 4
     */
    typedef protocol_binary_response_no_extras protocol_binary_response_stats;

    /**
     * Definition of a request for a range operation.
     * See http://code.google.com/p/memcached/wiki/RangeOps
     *
     * These types are used for range operations and exist within
     * this header for use in other projects.  Range operations are
     * not expected to be implemented in the memcached server itself.
     */
    typedef union {
        struct {
            protocol_binary_response_header header;
            struct {
                uint16_t size;
                uint8_t  reserved;
                uint8_t  flags;
                uint32_t max_results;
            } body;
        } message;
        uint8_t bytes[sizeof(protocol_binary_request_header) + 4];
    } protocol_binary_request_rangeop;

    typedef protocol_binary_request_rangeop protocol_binary_request_rget;
    typedef protocol_binary_request_rangeop protocol_binary_request_rset;
    typedef protocol_binary_request_rangeop protocol_binary_request_rsetq;
    typedef protocol_binary_request_rangeop protocol_binary_request_rappend;
    typedef protocol_binary_request_rangeop protocol_binary_request_rappendq;
    typedef protocol_binary_request_rangeop protocol_binary_request_rprepend;
    typedef protocol_binary_request_rangeop protocol_binary_request_rprependq;
    typedef protocol_binary_request_rangeop protocol_binary_request_rdelete;
    typedef protocol_binary_request_rangeop protocol_binary_request_rdeleteq;
    typedef protocol_binary_request_rangeop protocol_binary_request_rincr;
    typedef protocol_binary_request_rangeop protocol_binary_request_rincrq;
    typedef protocol_binary_request_rangeop protocol_binary_request_rdecr;
    typedef protocol_binary_request_rangeop protocol_binary_request_rdecrq;

>>>>>>> 880439e3
#ifdef __cplusplus
}
#endif
#endif /* PROTOCOL_BINARY_H */<|MERGE_RESOLUTION|>--- conflicted
+++ resolved
@@ -48,318 +48,6 @@
 {
 #endif
 
-<<<<<<< HEAD
-  /**
-   * Definition of the legal "magic" values used in a packet.
-   * See section 3.1 Magic byte
-   */
-  typedef enum {
-    PROTOCOL_BINARY_REQ = 0x80,
-    PROTOCOL_BINARY_RES = 0x81
-  } protocol_binary_magic;
-
-  /**
-   * Definition of the valid response status numbers.
-   * See section 3.2 Response Status
-   */
-  typedef enum {
-    PROTOCOL_BINARY_RESPONSE_SUCCESS = 0x00,
-    PROTOCOL_BINARY_RESPONSE_KEY_ENOENT = 0x01,
-    PROTOCOL_BINARY_RESPONSE_KEY_EEXISTS = 0x02,
-    PROTOCOL_BINARY_RESPONSE_E2BIG = 0x03,
-    PROTOCOL_BINARY_RESPONSE_EINVAL = 0x04,
-    PROTOCOL_BINARY_RESPONSE_NOT_STORED = 0x05,
-    PROTOCOL_BINARY_RESPONSE_UNKNOWN_COMMAND = 0x81,
-    PROTOCOL_BINARY_RESPONSE_ENOMEM = 0x82,
-
-
-    PROTOCOL_BINARY_RESPONSE_EIO = 0xff
-  } protocol_binary_response_status;
-
-  /**
-   * Defintion of the different command opcodes.
-   * See section 3.3 Command Opcodes
-   */
-  typedef enum {
-    PROTOCOL_BINARY_CMD_GET = 0x00,
-    PROTOCOL_BINARY_CMD_SET = 0x01,
-    PROTOCOL_BINARY_CMD_ADD = 0x02,
-    PROTOCOL_BINARY_CMD_REPLACE = 0x03,
-    PROTOCOL_BINARY_CMD_DELETE = 0x04,
-    PROTOCOL_BINARY_CMD_INCREMENT = 0x05,
-    PROTOCOL_BINARY_CMD_DECREMENT = 0x06,
-    PROTOCOL_BINARY_CMD_QUIT = 0x07,
-    PROTOCOL_BINARY_CMD_FLUSH = 0x08,
-    PROTOCOL_BINARY_CMD_GETQ = 0x09,
-    PROTOCOL_BINARY_CMD_NOOP = 0x0a,
-    PROTOCOL_BINARY_CMD_VERSION = 0x0b,
-    PROTOCOL_BINARY_CMD_GETK = 0x0c,
-    PROTOCOL_BINARY_CMD_GETKQ = 0x0d,
-    PROTOCOL_BINARY_CMD_APPEND = 0x0e,
-    PROTOCOL_BINARY_CMD_PREPEND = 0x0f,
-    PROTOCOL_BINARY_CMD_STAT = 0x10,
-    PROTOCOL_BINARY_CMD_SETQ = 0x11,
-    PROTOCOL_BINARY_CMD_ADDQ = 0x12,
-    PROTOCOL_BINARY_CMD_REPLACEQ = 0x13,
-    PROTOCOL_BINARY_CMD_DELETEQ = 0x14,
-    PROTOCOL_BINARY_CMD_INCREMENTQ = 0x15,
-    PROTOCOL_BINARY_CMD_DECREMENTQ = 0x16,
-    PROTOCOL_BINARY_CMD_QUITQ = 0x17,
-    PROTOCOL_BINARY_CMD_FLUSHQ = 0x18,
-    PROTOCOL_BINARY_CMD_APPENDQ = 0x19,
-    PROTOCOL_BINARY_CMD_PREPENDQ = 0x1a
-  } protocol_binary_command;
-
-  /**
-   * Definition of the data types in the packet
-   * See section 3.4 Data Types
-   */
-  typedef enum {
-    PROTOCOL_BINARY_RAW_BYTES = 0x00
-  } protocol_binary_datatypes;
-
-  /**
-   * Definition of the header structure for a request packet.
-   * See section 2
-   */
-  typedef union {
-    struct {
-      uint8_t magic;
-      uint8_t opcode;
-      uint16_t keylen;
-      uint8_t extlen;
-      uint8_t datatype;
-      uint16_t reserved;
-      uint32_t bodylen;
-      uint32_t opaque;
-      uint64_t cas;
-    } request;
-    uint8_t bytes[24];
-  } protocol_binary_request_header;
-
-  /**
-   * Definition of the header structure for a response packet.
-   * See section 2
-   */
-  typedef union {
-    struct {
-      uint8_t magic;
-      uint8_t opcode;
-      uint16_t keylen;
-      uint8_t extlen;
-      uint8_t datatype;
-      uint16_t status;
-      uint32_t bodylen;
-      uint32_t opaque;
-      uint64_t cas;
-    } response;
-    uint8_t bytes[24];
-  } protocol_binary_response_header;
-
-  /**
-   * Definition of a request-packet containing no extras
-   */
-  typedef union {
-    struct {
-      protocol_binary_request_header header;
-    } message;
-    uint8_t bytes[sizeof(protocol_binary_request_header)];
-  } protocol_binary_request_no_extras;
-
-  /**
-   * Definition of a response-packet containing no extras
-   */
-  typedef union {
-    struct {
-      protocol_binary_response_header header;
-    } message;
-    uint8_t bytes[sizeof(protocol_binary_response_header)];
-  } protocol_binary_response_no_extras;
-
-  /**
-   * Definition of the packet used by the get, getq, getk and getkq command.
-   * See section 4
-   */
-  typedef protocol_binary_request_no_extras protocol_binary_request_get;
-  typedef protocol_binary_request_no_extras protocol_binary_request_getq;
-  typedef protocol_binary_request_no_extras protocol_binary_request_getk;
-  typedef protocol_binary_request_no_extras protocol_binary_request_getkq;
-
-  /**
-   * Definition of the packet returned from a successful get, getq, getk and
-   * getkq.
-   * See section 4
-   */
-  typedef union {
-    struct {
-      protocol_binary_response_header header;
-      struct {
-        uint32_t flags;
-      } body;
-    } message;
-    uint8_t bytes[sizeof(protocol_binary_response_header) + 4];
-  } protocol_binary_response_get;
-
-  typedef protocol_binary_response_get protocol_binary_response_getq;
-  typedef protocol_binary_response_get protocol_binary_response_getk;
-  typedef protocol_binary_response_get protocol_binary_response_getkq;
-
-  /**
-   * Definition of the packet used by the delete command
-   * See section 4
-   */
-  typedef protocol_binary_request_no_extras protocol_binary_request_delete;
-
-  /**
-   * Definition of the packet returned by the delete command
-   * See section 4
-   */
-  typedef protocol_binary_response_no_extras protocol_binary_response_delete;
-
-  /**
-   * Definition of the packet used by the flush command
-   * See section 4
-   * Please note that the expiration field is optional, so remember to see
-   * check the header.bodysize to see if it is present.
-   */
-  typedef union {
-    struct {
-      protocol_binary_request_header header;
-      struct {
-        uint32_t expiration;
-      } body;
-    } message;
-    uint8_t bytes[sizeof(protocol_binary_request_header) + 4];
-  } protocol_binary_request_flush;
-
-  /**
-   * Definition of the packet returned by the flush command
-   * See section 4
-   */
-  typedef protocol_binary_response_no_extras protocol_binary_response_flush;
-
-  /**
-   * Definition of the packet used by set, add and replace
-   * See section 4
-   */
-  typedef union {
-    struct {
-      protocol_binary_request_header header;
-      struct {
-        uint32_t flags;
-        uint32_t expiration;
-      } body;
-    } message;
-    uint8_t bytes[sizeof(protocol_binary_request_header) + 8];
-  } protocol_binary_request_set;
-  typedef protocol_binary_request_set protocol_binary_request_add;
-  typedef protocol_binary_request_set protocol_binary_request_replace;
-
-  /**
-   * Definition of the packet returned by set, add and replace
-   * See section 4
-   */
-  typedef protocol_binary_response_no_extras protocol_binary_response_set;
-  typedef protocol_binary_response_no_extras protocol_binary_response_add;
-  typedef protocol_binary_response_no_extras protocol_binary_response_replace;
-
-  /**
-   * Definition of the noop packet
-   * See section 4
-   */
-  typedef protocol_binary_request_no_extras protocol_binary_request_noop;
-
-  /**
-   * Definition of the packet returned by the noop command
-   * See section 4
-   */
-  typedef protocol_binary_response_no_extras protocol_binary_response_noop;
-
-  /**
-   * Definition of the structure used by the increment and decrement
-   * command.
-   * See section 4
-   */
-  typedef union {
-    struct {
-      protocol_binary_request_header header;
-      struct {
-        uint64_t delta;
-        uint64_t initial;
-        uint32_t expiration;
-      } body;
-    } message;
-    uint8_t bytes[sizeof(protocol_binary_request_header) + 20];
-  } protocol_binary_request_incr;
-  typedef protocol_binary_request_incr protocol_binary_request_decr;
-
-  /**
-   * Definition of the response from an incr or decr command
-   * command.
-   * See section 4
-   */
-  typedef union {
-    struct {
-      protocol_binary_response_header header;
-      struct {
-        uint64_t value;
-      } body;
-    } message;
-    uint8_t bytes[sizeof(protocol_binary_response_header) + 8];
-  } protocol_binary_response_incr;
-  typedef protocol_binary_response_incr protocol_binary_response_decr;
-
-  /**
-   * Definition of the quit
-   * See section 4
-   */
-  typedef protocol_binary_request_no_extras protocol_binary_request_quit;
-
-  /**
-   * Definition of the packet returned by the quit command
-   * See section 4
-   */
-  typedef protocol_binary_response_no_extras protocol_binary_response_quit;
-
-  /**
-   * Definition of the packet used by append and prepend command
-   * See section 4
-   */
-  typedef protocol_binary_request_no_extras protocol_binary_request_append;
-  typedef protocol_binary_request_no_extras protocol_binary_request_prepend;
-
-  /**
-   * Definition of the packet returned from a successful append or prepend
-   * See section 4
-   */
-  typedef protocol_binary_response_no_extras protocol_binary_response_append;
-  typedef protocol_binary_response_no_extras protocol_binary_response_prepend;
-
-  /**
-   * Definition of the packet used by the version command
-   * See section 4
-   */
-  typedef protocol_binary_request_no_extras protocol_binary_request_version;
-
-  /**
-   * Definition of the packet returned from a successful version command
-   * See section 4
-   */
-  typedef protocol_binary_response_no_extras protocol_binary_response_version;
-
-
-  /**
-   * Definition of the packet used by the stats command.
-   * See section 4
-   */
-  typedef protocol_binary_request_no_extras protocol_binary_request_stats;
-
-  /**
-   * Definition of the packet returned from a successful stats command
-   * See section 4
-   */
-  typedef protocol_binary_response_no_extras protocol_binary_response_stats;
-=======
     /**
      * Definition of the legal "magic" values used in a packet.
      * See section 3.1 Magic byte
@@ -382,7 +70,8 @@
         PROTOCOL_BINARY_RESPONSE_NOT_STORED = 0x05,
         PROTOCOL_BINARY_RESPONSE_DELTA_BADVAL = 0x06,
         PROTOCOL_BINARY_RESPONSE_UNKNOWN_COMMAND = 0x81,
-        PROTOCOL_BINARY_RESPONSE_ENOMEM = 0x82
+        PROTOCOL_BINARY_RESPONSE_ENOMEM = 0x82,
+        PROTOCOL_BINARY_RESPONSE_EIO = 0xff
     } protocol_binary_response_status;
 
     /**
@@ -724,7 +413,6 @@
     typedef protocol_binary_request_rangeop protocol_binary_request_rdecr;
     typedef protocol_binary_request_rangeop protocol_binary_request_rdecrq;
 
->>>>>>> 880439e3
 #ifdef __cplusplus
 }
 #endif
