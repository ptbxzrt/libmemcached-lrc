--- conflicted
+++ resolved
@@ -109,11 +109,7 @@
     if (!real_keys.empty())
     {
       memcached_return rc= memcached_mget(&memc, &real_keys[0], &key_len[0], 
-<<<<<<< HEAD
-                                          static_cast<unsigned int>(real_keys.size()));
-=======
                                           real_keys.size());
->>>>>>> 3ea13081
       return (rc == MEMCACHED_SUCCESS);
     }
 
