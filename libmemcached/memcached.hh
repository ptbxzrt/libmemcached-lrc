--- conflicted
+++ resolved
@@ -80,31 +80,25 @@
     return ret_val;
   }
 
-<<<<<<< HEAD
-  memcached_return mget(const char **keys, size_t *key_length, 
-                        unsigned int number_of_keys)
-=======
   bool mget(std::vector<std::string> &keys)
->>>>>>> ad00dffc
-  {
+  {
+    std::vector<const char *> real_keys;
+    std::vector<size_t> key_len;
     /*
      * Construct an array which will contain the length
      * of each of the strings in the input vector. Also, to
      * interface with the memcached C API, we need to convert
      * the vector of std::string's to a vector of char *.
      */
-    size_t *key_len= static_cast<size_t *>(malloc(keys.size() * sizeof(size_t)));
-    if (key_len == NULL)
-    {
-      return false;
-    }
-    std::vector<char *> real_keys;
+    real_keys.reserve(keys.size());
+    key_len.reserve(keys.size());
+
     std::vector<std::string>::iterator it= keys.begin();
-    int i= 0;
+
     while (it != keys.end())
     {
       real_keys.push_back(const_cast<char *>((*it).c_str()));
-      key_len[i++]= (*it).length();
+      key_len.push_back((*it).length());
       ++it;
     }
 
@@ -114,7 +108,7 @@
      */
     if (!real_keys.empty())
     {
-      memcached_return rc= memcached_mget(&memc, &real_keys[0], key_len, 
+      memcached_return rc= memcached_mget(&memc, &real_keys[0], &key_len[0], 
                                           static_cast<unsigned int>(real_keys.size()));
       return (rc == MEMCACHED_SUCCESS);
     }
