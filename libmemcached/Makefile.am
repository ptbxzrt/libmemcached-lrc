EXTRA_DIST = libmemcached_probes.d memcached/README.txt libmemcached.ver \
             memcached_configure.h.in

<<<<<<< HEAD
SUBDIRS = protocol

EXTRA_HEADERS = 
BUILT_SOURCES= 
=======
EXTRA_HEADERS =
BUILT_SOURCES=
>>>>>>> 880439e3

noinst_HEADERS = libmemcached_probes.h \
                 memcached_io.h \
                 memcached_internal.h \
                 common.h \
                 memcached/protocol_binary.h

pkginclude_HEADERS= memcached.h \
		    memcached.hpp \
                    memcached_configure.h \
		    memcached_constants.h \
		    memcached_get.h \
		    memcached_result.h \
		    memcached_server.h \
		    memcached_storage.h \
		    memcached_string.h \
		    memcached_types.h \
		    memcached_watchpoint.h \
                    protocol_handler.h \
		    visibility.h

nobase_pkginclude_HEADERS=protocol/cache.h \
                    protocol/callback.h


if BUILD_LIBMEMCACHEDUTIL
pkginclude_HEADERS+= memcached_util.h memcached_pool.h
endif

lib_LTLIBRARIES = libmemcached.la
noinst_LTLIBRARIES = libmemcachedcallbacks.la
libmemcachedcallbacks_la_CFLAGS = ${AM_CFLAGS} ${NO_STRICT_ALIASING}
libmemcachedcallbacks_la_SOURCES = memcached_callback.c

libmemcached_la_CFLAGS= ${AM_CFLAGS} ${NO_CONVERSION}
libmemcached_la_SOURCES = crc.c \
			  memcached.c \
			  memcached_auto.c \
			  memcached_analyze.c \
			  memcached_behavior.c \
			  memcached_connect.c \
			  memcached_delete.c \
			  memcached_do.c \
			  memcached_dump.c \
			  memcached_fetch.c \
			  memcached_flush.c \
			  memcached_get.c \
			  memcached_hash.c \
			  memcached_hosts.c \
			  memcached_io.c \
			  memcached_purge.c \
                          memcached_flush_buffers.c \
			  md5.c \
			  memcached_key.c \
			  memcached_quit.c \
			  memcached_parse.c \
			  memcached_response.c \
			  memcached_result.c \
			  memcached_server.c \
			  memcached_storage.c \
			  memcached_string.c \
			  memcached_stats.c \
			  memcached_strerror.c \
			  memcached_verbosity.c \
			  memcached_version.c \
			  murmur_hash.c \
			  jenkins_hash.c \
                          memcached_allocators.c


if INCLUDE_HSIEH_SRC
libmemcached_la_SOURCES += hsieh_hash.c
endif

libmemcached_la_DEPENDENCIES= libmemcachedcallbacks.la
libmemcached_la_LIBADD= $(LIBM) libmemcachedcallbacks.la
libmemcached_la_LDFLAGS = -version-info $(MEMCACHED_LIBRARY_VERSION) $(LD_VERSION_SCRIPT) $(LIBM)

if BUILD_BYTEORDER
noinst_LTLIBRARIES += libbyteorder.la
libbyteorder_la_SOURCES= byteorder.c byteorder.h
libmemcached_la_LIBADD += libbyteorder.la
libmemcached_la_DEPENDENCIES+= libbyteorder.la
endif

if HAVE_DTRACE
BUILT_SOURCES+= dtrace_probes.h
libmemcached_la_SOURCES += libmemcached_probes.d
endif

if DTRACE_NEEDS_OBJECTS
libmemcached_la_DEPENDENCIES += libmemcached_probes.o
endif

SUFFIXES= .d

dtrace_probes.h: libmemcached_probes.d
	$(DTRACE) $(DTRACEFLAGS) -h -o dtrace_probes.h -s libmemcached_probes.d

libmemcached_probes.o: libmemcached_probes.d $(libmemcached_la_OBJECTS)
	$(DTRACE) $(DTRACEFLAGS) -o .libs/libmemcached_probes.o -G -s libmemcached_probes.d `grep '^pic_object' *.lo | cut -f 2 -d\'`
	$(DTRACE) $(DTRACEFLAGS) -o libmemcached_probes.o -G -s libmemcached_probes.d `grep non_pic_object *.lo | cut -f 2 -d\' `
<|MERGE_RESOLUTION|>--- conflicted
+++ resolved
@@ -1,15 +1,10 @@
 EXTRA_DIST = libmemcached_probes.d memcached/README.txt libmemcached.ver \
              memcached_configure.h.in
 
-<<<<<<< HEAD
 SUBDIRS = protocol
 
-EXTRA_HEADERS = 
-BUILT_SOURCES= 
-=======
 EXTRA_HEADERS =
 BUILT_SOURCES=
->>>>>>> 880439e3
 
 noinst_HEADERS = libmemcached_probes.h \
                  memcached_io.h \
