EXTRA_DIST = libmemcached_probes.d memcached/README.txt libmemcached.ver \
             memcached_configure.h.in

EXTRA_HEADERS = 
BUILT_SOURCES= 

noinst_HEADERS = libmemcached_probes.h \
                 memcached_io.h \
                 memcached_internal.h \
                 common.h \
                 memcached/protocol_binary.h

pkginclude_HEADERS= memcached.h \
<<<<<<< HEAD
		    memcached.hpp \
		    exception.hpp \
=======
                    memcached.hpp \
                    memcached_allocators.h \
                    memcached_arithmetic.h \
                    memcached_behavior.h \
                    memcached_callback.h \
>>>>>>> 76869574
                    memcached_configure.h \
                    memcached_constants.h \
                    memcached_delete.h \
                    memcached_dump.h \
                    memcached_flush.h \
                    memcached_flush_buffers.h \
                    memcached_get.h \
                    memcached_hash.h \
                    memcached_result.h \
                    memcached_server.h \
                    memcached_st.h \
                    memcached_stats.h \
                    memcached_storage.h \
                    memcached_string.h \
                    memcached_types.h \
                    memcached_watchpoint.h \
                    visibility.h


if BUILD_LIBMEMCACHEDUTIL
pkginclude_HEADERS+= memcached_util.h memcached_pool.h
endif

lib_LTLIBRARIES = libmemcached.la
noinst_LTLIBRARIES = libmemcachedcallbacks.la
libmemcachedcallbacks_la_CFLAGS = ${AM_CFLAGS} ${NO_STRICT_ALIASING}
libmemcachedcallbacks_la_SOURCES = memcached_callback.c

libmemcached_la_CFLAGS= ${AM_CFLAGS} ${NO_CONVERSION}
libmemcached_la_SOURCES = crc.c \
			  memcached.c \
			  memcached_auto.c \
			  memcached_analyze.c \
			  memcached_behavior.c \
			  memcached_connect.c \
			  memcached_delete.c \
			  memcached_do.c \
			  memcached_dump.c \
			  memcached_fetch.c \
			  memcached_flush.c \
			  memcached_get.c \
			  memcached_hash.c \
			  memcached_hosts.c \
			  memcached_io.c \
			  memcached_purge.c \
                          memcached_flush_buffers.c \
			  md5.c \
			  memcached_key.c \
			  memcached_quit.c \
			  memcached_parse.c \
			  memcached_response.c \
			  memcached_result.c \
			  memcached_server.c \
			  memcached_storage.c \
			  memcached_string.c \
			  memcached_stats.c \
			  memcached_strerror.c \
			  memcached_verbosity.c \
			  memcached_version.c \
			  murmur_hash.c \
			  jenkins_hash.c \
                          memcached_allocators.c


if INCLUDE_HSIEH_SRC
libmemcached_la_SOURCES += hsieh_hash.c
endif

if BUILD_BYTEORDER
libmemcached_la_SOURCES += byteorder.c
endif

libmemcached_la_DEPENDENCIES= libmemcachedcallbacks.la
libmemcached_la_LIBADD= $(LIBM) libmemcachedcallbacks.la
libmemcached_la_LDFLAGS = -version-info $(MEMCACHED_LIBRARY_VERSION) $(LD_VERSION_SCRIPT) $(LIBM)

if HAVE_DTRACE
BUILT_SOURCES+= dtrace_probes.h
libmemcached_la_SOURCES += libmemcached_probes.d
endif

if DTRACE_NEEDS_OBJECTS
libmemcached_la_DEPENDENCIES += libmemcached_probes.o
endif

SUFFIXES= .d

dtrace_probes.h: libmemcached_probes.d
	$(DTRACE) $(DTRACEFLAGS) -h -o dtrace_probes.h -s libmemcached_probes.d

libmemcached_probes.o: libmemcached_probes.d $(libmemcached_la_OBJECTS)
	$(DTRACE) $(DTRACEFLAGS) -o .libs/libmemcached_probes.o -G -s libmemcached_probes.d `grep '^pic_object' *.lo | cut -f 2 -d\'`
	$(DTRACE) $(DTRACEFLAGS) -o libmemcached_probes.o -G -s libmemcached_probes.d `grep non_pic_object *.lo | cut -f 2 -d\' `
<|MERGE_RESOLUTION|>--- conflicted
+++ resolved
@@ -11,16 +11,12 @@
                  memcached/protocol_binary.h
 
 pkginclude_HEADERS= memcached.h \
-<<<<<<< HEAD
 		    memcached.hpp \
 		    exception.hpp \
-=======
-                    memcached.hpp \
                     memcached_allocators.h \
                     memcached_arithmetic.h \
                     memcached_behavior.h \
                     memcached_callback.h \
->>>>>>> 76869574
                     memcached_configure.h \
                     memcached_constants.h \
                     memcached_delete.h \
