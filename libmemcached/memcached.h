/* LibMemcached
 * Copyright (C) 2006-2009 Brian Aker
 * All rights reserved.
 *
 * Use and distribution licensed under the BSD license.  See
 * the COPYING file in the parent directory for full text.
 *
 * Summary: interface for memcached server
 * Description: main include file for libmemcached
 *
 */

#ifndef __MEMCACHED_H__
#define __MEMCACHED_H__

#include <stdlib.h>
#include <inttypes.h>

#if !defined(__cplusplus)
# include <stdbool.h>
#endif

#include <sys/types.h>
#include <netinet/in.h>

#include <libmemcached/visibility.h>
#include <libmemcached/configure.h>
#include <libmemcached/constants.h>
#include <libmemcached/types.h>
#include <libmemcached/string.h>
#include <libmemcached/stats.h>
// Everything above this line must be in the order specified.
#include <libmemcached/analyze.h>
#include <libmemcached/auto.h>
#include <libmemcached/behavior.h>
#include <libmemcached/callback.h>
#include <libmemcached/dump.h>
#include <libmemcached/get.h>
#include <libmemcached/result.h>
#include <libmemcached/server.h>
#include <libmemcached/storage.h>

#ifdef __cplusplus
extern "C" {
#endif

struct memcached_st {
<<<<<<< HEAD
  struct {
    bool is_allocated:1;
    bool is_initialized:1;
    bool is_purging:1;
  } options;
  memcached_server_distribution_t distribution;
  memcached_hash_t hash;
  uint32_t continuum_points_counter; // Ketama
  memcached_server_st *servers;
=======
  uint8_t purging;
  uint8_t processing_input;
  bool is_allocated;
  uint8_t distribution;
  uint8_t hash;
  uint32_t continuum_points_counter;
  memcached_server_st *hosts;
>>>>>>> 24020ff5
  memcached_server_st *last_disconnected_server;
  int32_t snd_timeout;
  int32_t rcv_timeout;
  uint32_t server_failure_limit;
  uint32_t io_msg_watermark;
  uint32_t io_bytes_watermark;
  uint32_t io_key_prefetch;
  uint32_t number_of_hosts;
  int cached_errno;
  struct {
    bool auto_eject_hosts:1;
    bool binary_protocol:1;
    bool buffer_requests:1;
    bool hash_with_prefix_key:1;
    bool ketama_weighted:1;
    bool no_block:1;
    bool no_reply:1;
    bool randomize_replica_read:1;
    bool reuse_memory:1;
    bool support_cas:1;
    bool tcp_nodelay:1;
    bool use_cache_lookups:1;
    bool use_sort_hosts:1;
    bool use_udp:1;
    bool verify_key:1;
  } flags;
  int32_t poll_timeout;
  int32_t connect_timeout;
  int32_t retry_timeout;
  uint32_t continuum_count; // Ketama
  int send_size;
  int recv_size;
  void *user_data;
  time_t next_distribution_rebuild; // Ketama
  size_t prefix_key_length;
  uint32_t number_of_replicas;
  memcached_hash_t distribution_hash;
  memcached_result_st result;
  memcached_continuum_item_st *continuum; // Ketama
  memcached_clone_fn on_clone;
  memcached_cleanup_fn on_cleanup;
  memcached_free_fn call_free;
  memcached_malloc_fn call_malloc;
  memcached_realloc_fn call_realloc;
  memcached_calloc_fn call_calloc;
  memcached_trigger_key_fn get_key_failure;
  memcached_trigger_delete_key_fn delete_trigger;
  memcached_callback_st *callbacks;
  char prefix_key[MEMCACHED_PREFIX_KEY_MAX_SIZE];
};

LIBMEMCACHED_API
memcached_return_t memcached_version(memcached_st *ptr);

LIBMEMCACHED_API
void memcached_servers_reset(memcached_st *ptr);

// Local Only Inline
static inline memcached_server_st *memcached_server_instance_fetch(memcached_st *ptr, uint32_t server_key)
{
  return &ptr->servers[server_key];
}

/* Public API */

LIBMEMCACHED_API
const char * memcached_lib_version(void);

LIBMEMCACHED_API
memcached_st *memcached_create(memcached_st *ptr);
LIBMEMCACHED_API
void memcached_free(memcached_st *ptr);
LIBMEMCACHED_API
memcached_st *memcached_clone(memcached_st *clone, memcached_st *ptr);

LIBMEMCACHED_API
memcached_return_t memcached_delete(memcached_st *ptr, const char *key, size_t key_length,
                                  time_t expiration);

LIBMEMCACHED_API
memcached_return_t memcached_flush(memcached_st *ptr, time_t expiration);

LIBMEMCACHED_API
memcached_return_t memcached_verbosity(memcached_st *ptr, unsigned int verbosity);

LIBMEMCACHED_API
void memcached_quit(memcached_st *ptr);

LIBMEMCACHED_API
const char *memcached_strerror(memcached_st *ptr, memcached_return_t rc);

/* The two public hash bits */
LIBMEMCACHED_API
uint32_t memcached_generate_hash_value(const char *key, size_t key_length, memcached_hash_t hash_algorithm);

LIBMEMCACHED_API
uint32_t memcached_generate_hash(memcached_st *ptr, const char *key, size_t key_length);

LIBMEMCACHED_API
memcached_return_t memcached_flush_buffers(memcached_st *mem);

/* Server Public functions */

LIBMEMCACHED_API
memcached_return_t memcached_server_add_udp(memcached_st *ptr,
                                            const char *hostname,
                                            in_port_t port);
LIBMEMCACHED_API
memcached_return_t memcached_server_add_unix_socket(memcached_st *ptr,
                                                    const char *filename);
LIBMEMCACHED_API
memcached_return_t memcached_server_add(memcached_st *ptr,
                                        const char *hostname, in_port_t port);

LIBMEMCACHED_API
memcached_return_t memcached_server_add_udp_with_weight(memcached_st *ptr,
                                                        const char *hostname,
                                                        in_port_t port,
                                                        uint32_t weight);
LIBMEMCACHED_API
memcached_return_t memcached_server_add_unix_socket_with_weight(memcached_st *ptr,
                                                                const char *filename,
                                                                uint32_t weight);
LIBMEMCACHED_API
memcached_return_t memcached_server_add_with_weight(memcached_st *ptr, const char *hostname,
                                                    in_port_t port,
                                                    uint32_t weight);
LIBMEMCACHED_API
void memcached_server_list_free(memcached_server_st *ptr);

LIBMEMCACHED_API
memcached_return_t memcached_server_push(memcached_st *ptr, memcached_server_st *list);

LIBMEMCACHED_API
memcached_server_st *memcached_server_list_append(memcached_server_st *ptr,
                                                  const char *hostname,
                                                  in_port_t port,
                                                  memcached_return_t *error);
LIBMEMCACHED_API
memcached_server_st *memcached_server_list_append_with_weight(memcached_server_st *ptr,
                                                              const char *hostname,
                                                              in_port_t port,
                                                              uint32_t weight,
                                                              memcached_return_t *error);
LIBMEMCACHED_API
unsigned int memcached_server_list_count(memcached_server_st *ptr);

LIBMEMCACHED_API
memcached_server_st *memcached_servers_parse(const char *server_strings);

LIBMEMCACHED_API
char *memcached_stat_get_value(memcached_st *ptr, memcached_stat_st *memc_stat,
                               const char *key, memcached_return_t *error);
LIBMEMCACHED_API
char ** memcached_stat_get_keys(memcached_st *ptr, memcached_stat_st *memc_stat,
                                memcached_return_t *error);

LIBMEMCACHED_API
memcached_return_t memcached_delete_by_key(memcached_st *ptr,
                                           const char *master_key, size_t master_key_length,
                                           const char *key, size_t key_length,
                                           time_t expiration);

LIBMEMCACHED_API
memcached_return_t memcached_fetch_execute(memcached_st *ptr,
                                           memcached_execute_fn *callback,
                                           void *context,
                                           unsigned int number_of_callbacks);

LIBMEMCACHED_API
memcached_return_t memcached_set_memory_allocators(memcached_st *ptr,
                                                   memcached_malloc_fn mem_malloc,
                                                   memcached_free_fn mem_free,
                                                   memcached_realloc_fn mem_realloc,
                                                   memcached_calloc_fn mem_calloc);

LIBMEMCACHED_API
void memcached_get_memory_allocators(memcached_st *ptr,
                                     memcached_malloc_fn *mem_malloc,
                                     memcached_free_fn *mem_free,
                                     memcached_realloc_fn *mem_realloc,
                                     memcached_calloc_fn *mem_calloc);

LIBMEMCACHED_API
void *memcached_get_user_data(memcached_st *ptr);
LIBMEMCACHED_API
void *memcached_set_user_data(memcached_st *ptr, void *data);

LIBMEMCACHED_LOCAL
memcached_return_t run_distribution(memcached_st *ptr);

#define memcached_is_allocated(__object) ((__object)->options.is_allocated)
#define memcached_is_initialized(__object) ((__object)->options.is_initialized)

#ifdef __cplusplus
}
#endif


#endif /* __MEMCACHED_H__ */<|MERGE_RESOLUTION|>--- conflicted
+++ resolved
@@ -45,25 +45,16 @@
 #endif
 
 struct memcached_st {
-<<<<<<< HEAD
   struct {
     bool is_allocated:1;
     bool is_initialized:1;
     bool is_purging:1;
+    bool is_processing_input:1;
   } options;
   memcached_server_distribution_t distribution;
   memcached_hash_t hash;
   uint32_t continuum_points_counter; // Ketama
   memcached_server_st *servers;
-=======
-  uint8_t purging;
-  uint8_t processing_input;
-  bool is_allocated;
-  uint8_t distribution;
-  uint8_t hash;
-  uint32_t continuum_points_counter;
-  memcached_server_st *hosts;
->>>>>>> 24020ff5
   memcached_server_st *last_disconnected_server;
   int32_t snd_timeout;
   int32_t rcv_timeout;
@@ -73,6 +64,9 @@
   uint32_t io_key_prefetch;
   uint32_t number_of_hosts;
   int cached_errno;
+  /**
+    @note these are static and should not change without a call to behavior.
+  */
   struct {
     bool auto_eject_hosts:1;
     bool binary_protocol:1;
