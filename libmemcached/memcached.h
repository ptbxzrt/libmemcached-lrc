--- conflicted
+++ resolved
@@ -65,7 +65,6 @@
   } state;
   struct {
     // Everything below here is pretty static.
-<<<<<<< HEAD
     bool auto_eject_hosts:1;
     bool binary_protocol:1;
     bool buffer_requests:1;
@@ -82,25 +81,7 @@
     bool use_sort_hosts:1;
     bool use_udp:1;
     bool verify_key:1;
-=======
-    bool auto_eject_hosts MEMCACHED_BITFIELD;
-    bool binary_protocol MEMCACHED_BITFIELD;
-    bool buffer_requests MEMCACHED_BITFIELD;
-    bool cork MEMCACHED_BITFIELD;
-    bool hash_with_prefix_key MEMCACHED_BITFIELD;
-    bool ketama_weighted MEMCACHED_BITFIELD;
-    bool no_block MEMCACHED_BITFIELD;
-    bool no_reply MEMCACHED_BITFIELD;
-    bool randomize_replica_read MEMCACHED_BITFIELD;
-    bool reuse_memory MEMCACHED_BITFIELD;
-    bool support_cas MEMCACHED_BITFIELD;
-    bool tcp_nodelay MEMCACHED_BITFIELD;
-    bool use_cache_lookups MEMCACHED_BITFIELD;
-    bool use_sort_hosts MEMCACHED_BITFIELD;
-    bool use_udp MEMCACHED_BITFIELD;
-    bool verify_key MEMCACHED_BITFIELD;
-    bool tcp_keepalive MEMCACHED_BITFIELD;
->>>>>>> ff452398
+    bool tcp_keepalive:1;
   } flags;
   memcached_server_distribution_t distribution;
   hashkit_st hashkit;
