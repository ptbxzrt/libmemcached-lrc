dnl  Copyright (C) 2009 Sun Microsystems
dnl This file is free software; Sun Microsystems
dnl gives unlimited permission to copy and/or distribute it,
dnl with or without modifications, as long as this notice is preserved.

dnl AC_PANDORA_WARNINGS([less-warnings|warnings-always-on])
dnl   less-warnings turn on a limited set of warnings
dnl   warnings-always-on always set warnings=error regardless of tarball/vc

dnl @TODO: remove less-warnings option as soon as Drizzle is clean enough to
dnl        allow it
 
AC_DEFUN([PANDORA_WARNINGS],[
  m4_define([PW_LESS_WARNINGS],[no])
  m4_define([PW_WARN_ALWAYS_ON],[no])
  ifdef([m4_define],,[define([m4_define],   defn([define]))])
  ifdef([m4_undefine],,[define([m4_undefine],   defn([undefine]))])
  m4_foreach([pw_arg],[$*],[
    m4_case(pw_arg,
      [less-warnings],[
        m4_undefine([PW_LESS_WARNINGS])
        m4_define([PW_LESS_WARNINGS],[yes])
      ],
      [warnings-always-on],[
        m4_undefine([PW_WARN_ALWAYS_ON])
        m4_define([PW_WARN_ALWAYS_ON],[yes])
    ]) 
  ])

  AC_REQUIRE([PANDORA_BUILDING_FROM_VC])
  m4_if(PW_WARN_ALWAYS_ON, [yes],
    [ac_cv_warnings_as_errors=yes],
    AS_IF([test "$ac_cv_building_from_vc" = "yes"],
          [ac_cv_warnings_as_errors=yes],
          [ac_cv_warnings_as_errors=no]))

  AC_ARG_ENABLE([profiling],
      [AS_HELP_STRING([--enable-profiling],
         [Toggle profiling @<:@default=off@:>@])],
      [ac_profiling="$enableval"],
      [ac_profiling="no"])

  AC_ARG_ENABLE([coverage],
      [AS_HELP_STRING([--enable-coverage],
         [Toggle coverage @<:@default=off@:>@])],
      [ac_coverage="$enableval"],
      [ac_coverage="no"])

  AS_IF([test "$GCC" = "yes"],[

    AS_IF([test "$ac_profiling" = "yes"],[
      CC_PROFILING="-pg"
      save_LIBS="${LIBS}"
      LIBS=""
      AC_CHECK_LIB(c_p, read)
      LIBC_P="${LIBS}"
      LIBS="${save_LIBS}"
      AC_SUBST(LIBC_P)
    ],[
      CC_PROFILING=" "
    ])

    AS_IF([test "$ac_coverage" = "yes"],
          [CC_COVERAGE="-fprofile-arcs -ftest-coverage"])
	 
    AS_IF([test "$ac_cv_warnings_as_errors" = "yes"],
          [W_FAIL="-Werror"])

    AC_CACHE_CHECK([whether it is safe to use -fdiagnostics-show-option],
      [ac_cv_safe_to_use_fdiagnostics_show_option_],
      [save_CFLAGS="$CFLAGS"
       CFLAGS="-fdiagnostics-show-option ${AM_CFLAGS} ${CFLAGS}"
       AC_COMPILE_IFELSE(
         [AC_LANG_PROGRAM([],[])],
         [ac_cv_safe_to_use_fdiagnostics_show_option_=yes],
         [ac_cv_safe_to_use_fdiagnostics_show_option_=no])
       CFLAGS="$save_CFLAGS"])

    AS_IF([test "$ac_cv_safe_to_use_fdiagnostics_show_option_" = "yes"],
          [
            F_DIAGNOSTICS_SHOW_OPTION="-fdiagnostics-show-option"
          ])

    AC_CACHE_CHECK([whether it is safe to use -Wconversion],
      [ac_cv_safe_to_use_wconversion_],
      [save_CFLAGS="$CFLAGS"
       dnl Use -Werror here instead of ${W_FAIL} so that we don't spew
       dnl conversion warnings to all the tarball folks
       CFLAGS="-Wconversion -Werror -pedantic ${AM_CFLAGS} ${CFLAGS}"
       AC_COMPILE_IFELSE(
         [AC_LANG_PROGRAM([[
#include <stdbool.h>
void foo(bool a)
{
  (void)a;
}
         ]],[[
foo(0);
         ]])],
         [ac_cv_safe_to_use_wconversion_=yes],
         [ac_cv_safe_to_use_wconversion_=no])
       CFLAGS="$save_CFLAGS"])

    AS_IF([test "$ac_cv_safe_to_use_wconversion_" = "yes"],
      [W_CONVERSION="-Wconversion"
      AC_CACHE_CHECK([whether it is safe to use -Wconversion with htons],
        [ac_cv_safe_to_use_Wconversion_],
        [save_CFLAGS="$CFLAGS"
         dnl Use -Werror here instead of ${W_FAIL} so that we don't spew
         dnl conversion warnings to all the tarball folks
         CFLAGS="-Wconversion -Werror -pedantic ${AM_CFLAGS} ${CFLAGS}"
         AC_COMPILE_IFELSE(
           [AC_LANG_PROGRAM(
             [[
#include <netinet/in.h>
             ]],[[
uint16_t x= htons(80);
             ]])],
           [ac_cv_safe_to_use_Wconversion_=yes],
           [ac_cv_safe_to_use_Wconversion_=no])
         CFLAGS="$save_CFLAGS"])

      AS_IF([test "$ac_cv_safe_to_use_Wconversion_" = "no"],
            [NO_CONVERSION="-Wno-conversion"])
    ])

    NO_STRICT_ALIASING="-fno-strict-aliasing -Wno-strict-aliasing"
    NO_SHADOW="-Wno-shadow"

    m4_if(PW_LESS_WARNINGS,[no],[
      BASE_WARNINGS_FULL="-Wformat=2 ${W_CONVERSION} -Wstrict-aliasing"
      CC_WARNINGS_FULL="-Wswitch-default -Wswitch-enum -Wwrite-strings"
      CXX_WARNINGS_FULL="-Weffc++ -Wold-style-cast"
    ],[
      BASE_WARNINGS_FULL="-Wformat ${NO_STRICT_ALIASING}"
    ])

<<<<<<< HEAD
    BASE_WARNINGS="${W_FAIL} -pedantic -Wall -Wextra -Wundef -Wshadow ${F_DIAGNOSTICS_SHOW_OPTION} ${CFLAG_VISIBILITY} ${BASE_WARNINGS_FULL}"
=======
    AS_IF([test "${ac_cv_assert}" = "no"],
          [NO_UNUSED="-Wno-unused-variable -Wno-unused-parameter"])

    BASE_WARNINGS="${W_FAIL} -pedantic -Wall -Wextra -Wundef -Wshadow ${NO_UNUSED} ${F_DIAGNOSTICS_SHOW_OPTION} ${CFLAG_VISIBILITY} ${BASE_WARNINGS_FULL}"
>>>>>>> 03b8da01
    CC_WARNINGS="${BASE_WARNINGS} -Wstrict-prototypes -Wmissing-prototypes -Wredundant-decls -Wmissing-declarations -Wcast-align ${CC_WARNINGS_FULL}"
    CXX_WARNINGS="${BASE_WARNINGS} -Woverloaded-virtual -Wnon-virtual-dtor -Wctor-dtor-privacy -Wno-long-long ${CXX_WARNINGS_FULL}"

    AC_CACHE_CHECK([whether it is safe to use -Wmissing-declarations from C++],
      [ac_cv_safe_to_use_Wmissing_declarations_],
      [AC_LANG_PUSH(C++)
       save_CXXFLAGS="$CXXFLAGS"
       CXXFLAGS="-Werror -pedantic -Wmissing-declarations ${AM_CXXFLAGS}"
       AC_COMPILE_IFELSE([
         AC_LANG_PROGRAM(
         [[
#include <stdio.h>
         ]], [[]])
      ],
      [ac_cv_safe_to_use_Wmissing_declarations_=yes],
      [ac_cv_safe_to_use_Wmissing_declarations_=no])
      CXXFLAGS="$save_CXXFLAGS"
      AC_LANG_POP()
    ])
    AS_IF([test "$ac_cv_safe_to_use_Wmissing_declarations_" = "yes"],
          [CXX_WARNINGS="${CXX_WARNINGS} -Wmissing-declarations"])

    AC_CACHE_CHECK([whether it is safe to use -Wlogical-op],
      [ac_cv_safe_to_use_Wlogical_op_],
      [save_CFLAGS="$CFLAGS"
       CFLAGS="${W_FAIL} -pedantic -Wlogical-op ${AM_CFLAGS} ${CFLAGS}"
       AC_COMPILE_IFELSE([
         AC_LANG_PROGRAM(
         [[
#include <stdio.h>
         ]], [[]])
      ],
      [ac_cv_safe_to_use_Wlogical_op_=yes],
      [ac_cv_safe_to_use_Wlogical_op_=no])
    CFLAGS="$save_CFLAGS"])
    AS_IF([test "$ac_cv_safe_to_use_Wlogical_op_" = "yes"],
          [CC_WARNINGS="${CC_WARNINGS} -Wlogical-op"])

    AC_CACHE_CHECK([whether it is safe to use -Wredundant-decls from C++],
      [ac_cv_safe_to_use_Wredundant_decls_],
      [AC_LANG_PUSH(C++)
       save_CXXFLAGS="${CXXFLAGS}"
       CXXFLAGS="${W_FAIL} -pedantic -Wredundant-decls ${AM_CXXFLAGS}"
       AC_COMPILE_IFELSE(
         [AC_LANG_PROGRAM([
template <typename E> struct C { void foo(); };
template <typename E> void C<E>::foo() { }
template <> void C<int>::foo();
          AC_INCLUDES_DEFAULT])],
          [ac_cv_safe_to_use_Wredundant_decls_=yes],
          [ac_cv_safe_to_use_Wredundant_decls_=no])
        CXXFLAGS="${save_CXXFLAGS}"
        AC_LANG_POP()])
    AS_IF([test "$ac_cv_safe_to_use_Wredundant_decls_" = "yes"],
          [CXX_WARNINGS="${CXX_WARNINGS} -Wredundant-decls"],
          [CXX_WARNINGS="${CXX_WARNINGS} -Wno-redundant-decls"])

    NO_REDUNDANT_DECLS="-Wno-redundant-decls"
    PROTOSKIP_WARNINGS="-Wno-effc++ -Wno-shadow"
    
  ])

  AS_IF([test "$SUNCC" = "yes"],[

    AS_IF([test "$ac_profiling" = "yes"],
          [CC_PROFILING="-xinstrument=datarace"])

    AS_IF([test "$ac_cv_warnings_as_errors" = "yes"],
          [W_FAIL="-errwarn=%all"])

    AC_CACHE_CHECK([whether E_PASTE_RESULT_NOT_TOKEN is usable],
      [ac_cv_paste_result],
      [
        save_CFLAGS="${CFLAGS}"
        CFLAGS="-errwarn=%all -erroff=E_PASTE_RESULT_NOT_TOKEN ${CFLAGS}"
        AC_COMPILE_IFELSE(
          [AC_LANG_PROGRAM([
            AC_INCLUDES_DEFAULT
          ],[
            int x= 0;])],
          [ac_cv_paste_result=yes],
          [ac_cv_paste_result=no])
        CFLAGS="${save_CFLAGS}"
      ])
    AS_IF([test $ac_cv_paste_result = yes],
      [W_PASTE_RESULT=",E_PASTE_RESULT_NOT_TOKEN"])


    m4_if(PW_LESS_WARNINGS, [no],[
      CC_WARNINGS_FULL="-erroff=E_INTEGER_OVERFLOW_DETECTED${W_PASTE_RESULT}"
    ],[
      CC_WARNINGS_FULL="-erroff=E_ATTRIBUTE_NOT_VAR"
      CXX_WARNINGS_FULL="-erroff=attrskipunsup,doubunder,reftotemp,inllargeuse,truncwarn1,signextwarn,inllargeint"
    ])

    CC_WARNINGS="-v -errtags=yes ${W_FAIL} ${CC_WARNINGS_FULL}"
    CXX_WARNINGS="+w +w2 -xwe -xport64 -errtags=yes ${CXX_WARNINGS_FULL} ${W_FAIL}"
    PROTOSKIP_WARNINGS="-erroff=attrskipunsup,doubunder,reftotemp,wbadinitl,identexpected,inllargeuse,truncwarn1,signextwarn"
    NO_UNREACHED="-erroff=E_STATEMENT_NOT_REACHED"

  ])

  AC_SUBST(NO_CONVERSION)
  AC_SUBST(NO_REDUNDANT_DECLS)
  AC_SUBST(NO_UNREACHED)
  AC_SUBST(NO_SHADOW)
  AC_SUBST(NO_STRICT_ALIASING)
  AC_SUBST(PROTOSKIP_WARNINGS)

])<|MERGE_RESOLUTION|>--- conflicted
+++ resolved
@@ -135,14 +135,10 @@
       BASE_WARNINGS_FULL="-Wformat ${NO_STRICT_ALIASING}"
     ])
 
-<<<<<<< HEAD
-    BASE_WARNINGS="${W_FAIL} -pedantic -Wall -Wextra -Wundef -Wshadow ${F_DIAGNOSTICS_SHOW_OPTION} ${CFLAG_VISIBILITY} ${BASE_WARNINGS_FULL}"
-=======
     AS_IF([test "${ac_cv_assert}" = "no"],
           [NO_UNUSED="-Wno-unused-variable -Wno-unused-parameter"])
 
     BASE_WARNINGS="${W_FAIL} -pedantic -Wall -Wextra -Wundef -Wshadow ${NO_UNUSED} ${F_DIAGNOSTICS_SHOW_OPTION} ${CFLAG_VISIBILITY} ${BASE_WARNINGS_FULL}"
->>>>>>> 03b8da01
     CC_WARNINGS="${BASE_WARNINGS} -Wstrict-prototypes -Wmissing-prototypes -Wredundant-decls -Wmissing-declarations -Wcast-align ${CC_WARNINGS_FULL}"
     CXX_WARNINGS="${BASE_WARNINGS} -Woverloaded-virtual -Wnon-virtual-dtor -Wctor-dtor-privacy -Wno-long-long ${CXX_WARNINGS_FULL}"
 
