# libmemcached
# Copyright (C) 2008 Brian Aker, Monty Taylor
# All rights reserved.
#
# Use and distribution licensed under the BSD license.  See
# the COPYING file in this directory for full text.

AC_PREREQ(2.59)
AC_INIT([libmemcached],[0.35],[http://tangent.org/552/libmemcached.html])
AC_CONFIG_SRCDIR([libmemcached/memcached.c])
AC_CONFIG_AUX_DIR(config)
AM_CONFIG_HEADER([config.h])
AC_CONFIG_MACRO_DIR([m4])

PANDORA_CANONICAL_TARGET

HASHKIT_LIBRARY_VERSION=0:0:0
AC_SUBST(HASHKIT_LIBRARY_VERSION)

AC_SEARCH_LIBS(getopt_long, gnugetopt)
AC_SEARCH_LIBS(gethostbyname, nsl)

AC_CHECK_FUNCS_ONCE([getline])

PANDORA_HAVE_LIBEVENT
PANDORA_REQUIRE_PTHREAD
PANDORA_CXX_DEMANGLE

dnl Specialty checks
DETECT_BYTEORDER
ENABLE_UTILLIB
SETSOCKOPT_SANITY
ENABLE_HSIEH_HASH
REQUIRE_POD2MAN
PROTOCOL_BINARY_TEST
WITH_MEMCACHED
ENABLE_DEPRECATED
PANDORA_HAVE_LIBINNODB
PANDORA_PRINT_CALLSTACK

AC_CHECK_HEADERS([atomic.h])
AS_IF([test "x$ac_cv_header_atomic_h" = "xyes"],
      AC_CHECK_FUNCS(atomic_add_64)
      AC_CHECK_FUNCS(atomic_add_32)
      AS_IF([test "x$ac_cv_func_atomic_add_64" = "xyes" -a "x$ac_cv_func_atomic_add_32" = "xyes"],
            AC_DEFINE([USE_ATOMIC_H],
	              [1],
                      [Define to true if you want to use functions from atomic.h])))

AC_CONFIG_FILES([
  Makefile
  docs/Makefile
  libmemcached/memcached_configure.h
<<<<<<< HEAD
=======
  libhashkit/Makefile
  support/Makefile
>>>>>>> 824533fd
  support/libmemcached.pc
  support/libmemcached.spec
  support/libmemcached-fc.spec
  ])
AC_OUTPUT

echo "---"
echo "Configuration summary for $PACKAGE_NAME version $VERSION"
echo ""
echo "   * Installation prefix:       $prefix"
echo "   * System type:               $host_vendor-$host_os"
echo "   * Host CPU:                  $host_cpu"
echo "   * C Compiler:                $CC_VERSION"
echo "   * Assertions enabled:        $ac_cv_assert"
echo "   * Debug enabled:             $with_debug"
echo "   * Warnings as failure:       $ac_cv_warnings_as_errors"
echo ""
echo "---"
<|MERGE_RESOLUTION|>--- conflicted
+++ resolved
@@ -51,11 +51,7 @@
   Makefile
   docs/Makefile
   libmemcached/memcached_configure.h
-<<<<<<< HEAD
-=======
   libhashkit/Makefile
-  support/Makefile
->>>>>>> 824533fd
   support/libmemcached.pc
   support/libmemcached.spec
   support/libmemcached-fc.spec
