--- conflicted
+++ resolved
@@ -119,11 +119,7 @@
   CFLAGS="-g -mt ${CFLAGS}"
   CXXFLAGS="-xlang=c99 -g -mt -compat=5 -library=stlport4 -template=no%extdef ${CXXFLAGS}"
 
-<<<<<<< HEAD
   OPTIMIZE_FLAGS="-xO4 -xlibmil -xdepend -xbuiltin"
-=======
-  OPTIMIZE_FLAGS="-xO4 -xlibmil -xdepend -xbuiltin -lmopt"
->>>>>>> 013f64c9
   OPTIMIZE_CFLAGS="${OPTIMIZE_FLAGS} -Xa -xstrconst"
   OPTIMIZE_CXXFLAGS="${OPTIMIZE_FLAGS}"
 
@@ -234,10 +230,6 @@
           F_DIAGNOSTICS_SHOW_OPTION="-fdiagnostics-show-option"
         ])
 
-<<<<<<< HEAD
-=======
-
->>>>>>> 013f64c9
   AC_CACHE_CHECK([whether it is safe to use -Wconversion],
     [ac_cv_safe_to_use_wconversion_],
     [save_CFLAGS="$CFLAGS"
@@ -255,10 +247,7 @@
        [ac_cv_safe_to_use_wconversion_=yes],
        [ac_cv_safe_to_use_wconversion_=no])
      CFLAGS="$save_CFLAGS"])
-<<<<<<< HEAD
-
-=======
->>>>>>> 013f64c9
+
   AS_IF([test "$ac_cv_safe_to_use_wconversion_" = "yes"],
     [W_CONVERSION="-Wconversion"
     AC_CACHE_CHECK([whether it is safe to use -Wconversion with htons],
@@ -282,10 +271,6 @@
           ])
     ])
 
-<<<<<<< HEAD
-
-=======
->>>>>>> 013f64c9
   W_STRICT_ALIASING="-Wno-strict-aliasing"
 
   AS_IF([test "$ac_profiling" = "yes"],
@@ -298,14 +283,8 @@
         [W_FAIL="-Werror"])
 
   BASE_WARNINGS="-pedantic -W -Wall -Wextra ${W_FAIL} -Wundef -Wshadow -Wmissing-declarations ${W_STRICT_ALIASING} ${F_DIAGNOSTICS_SHOW_OPTION} ${W_CONVERSION}"
-<<<<<<< HEAD
   CC_WARNINGS="${BASE_WARNINGS} -Wstrict-prototypes -Wmissing-prototypes -Wredundant-decls -Wswitch-default -Wswitch-enum -Wcast-align"
   CXX_WARNINGS="${BASE_WARNINGS} -Woverloaded-virtual -Wnon-virtual-dtor -Wctor-dtor-privacy -Wold-style-cast -Weffc++ -Wno-long-long"
-=======
-  CC_WARNINGS="${BASE_WARNINGS} -Wstrict-prototypes -Wmissing-prototypes -Wredundant-decls -Wswitch-default -Wswitch-enum -Wcast-align -Wconversion"
-  CXX_WARNINGS="${BASE_WARNINGS} -Woverloaded-virtual  -Wnon-virtual-dtor -Wctor-dtor-privacy  -Wold-style-cast -Weffc++ -Wno-long-long -Wconversion"
-
->>>>>>> 013f64c9
 
   AC_CACHE_CHECK([whether it is safe to use -Wlogical-op],
     [ac_cv_safe_to_use_Wlogical_op_],
