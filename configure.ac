# libmemcached 
# Copyright (C) 2008 Brian Aker
# All rights reserved.
#
# Use and distribution licensed under the BSD license.  See
# the COPYING file in this directory for full text.

AC_PREREQ(2.59)
AC_INIT([libmemcached],[0.30],[http://tangent.org/552/libmemcached.html])
AC_CONFIG_SRCDIR([libmemcached/memcached.c])
AC_CONFIG_AUX_DIR(config)
AM_CONFIG_HEADER(libmemcached/libmemcached_config.h)
AC_CONFIG_MACRO_DIR([m4])

#shared library versioning
MEMCACHED_LIBRARY_VERSION=2:0:0
#                         | | |
#                  +------+ | +---+
#                  |        |     |
#                 current:revision:age
#                  |        |     |
#                  |        |     +- increment if interfaces have been added
#                  |        |        set to zero if interfaces have been removed or changed
#                  |        +- increment if source code has changed
#                  |           set to zero if current is incremented
#                  +- increment if interfaces have been added, removed or changed
AC_SUBST(MEMCACHED_LIBRARY_VERSION)
MEMCACHEDUTIL_LIBRARY_VERSION=0:0:0
AC_SUBST(MEMCACHEDUTIL_LIBRARY_VERSION)

# Setting CFLAGS here prevents AC_CANONICAL_TARGET from injecting them
SAVE_CFLAGS=${CFLAGS}
SAVE_CXXFLAGS=${CXXFLAGS}
CFLAGS=
CXXFLAGS=

AC_CANONICAL_TARGET

CFLAGS=${SAVE_CFLAGS}
CXXFLAGS=${SAVE_CXXFLAGS}

AM_INIT_AUTOMAKE([-Wall -Werror nostdinc subdir-objects])

if test "x${enable_dependency_tracking}" = "x"
then
  enable_dependency_tracking=yes
fi

if test -d "${srcdir}/.bzr"
then
  building_from_bzr=yes
else
  building_from_bzr=no
fi

<<<<<<< HEAD
=======
AC_PROG_CC_C99
>>>>>>> 6915d96d
AC_PROG_CXX

ACX_USE_SYSTEM_EXTENSIONS

AC_PROG_CPP
AM_PROG_CC_C_O

FORCE_MAC_GCC42
dnl Once we can use a modern autoconf, we can use this
dnl AC_PROG_CC_C99

AC_C_BIGENDIAN
AC_C_CONST
AC_HEADER_TIME
AC_TYPE_SIZE_T
AC_FUNC_MALLOC
AC_FUNC_REALLOC

AC_CHECK_DECL([__SUNPRO_C], [SUNCC="yes"], [SUNCC="no"])

# We use libtool
AC_PROG_LIBTOOL

AC_MSG_CHECKING("C Compiler version")
if test "$GCC" = "yes"
then
  CC_VERSION=`$CC --version | sed 1q`
elif test "$SUNCC" = "yes"
then
  CC_VERSION=`$CC -V 2>&1 | sed 1q`
else
  CC_VERSION=""
fi
AC_MSG_RESULT("$CC_VERSION")
AC_SUBST(CC_VERSION)

# libmemcached versioning when linked with GNU ld.
if test "$lt_cv_prog_gnu_ld" = "yes"
then
    LD_VERSION_SCRIPT="-Wl,--version-script=\$(top_srcdir)/libmemcached/libmemcached.ver"
    LD_UTIL_VERSION_SCRIPT="-Wl,--version-script=\$(top_srcdir)/libmemcachedutil/libmemcachedutil.ver"
fi
AC_SUBST(LD_VERSION_SCRIPT)
AC_SUBST(LD_UTIL_VERSION_SCRIPT)

# Build optimized or debug version ?
# First check for gcc and g++
if test "$GCC" = "yes"
then

  dnl Once we can use a modern autoconf, we can replace the std=gnu99 here
  dnl with using AC_CC_STD_C99 above
  CC="${CC} -std=gnu99"

  CFLAGS="-ggdb3 ${CFLAGS}"
  CXXFLAGS="-ggdb3 ${CXXFLAGS}"

  DEBUG_CFLAGS="-O0"
  DEBUG_CXXFLAGS="-O0"

  OPTIMIZE_CFLAGS="-O3"
  OPTIMIZE_CXXFLAGS="-O3"
fi
if test "x$SUNCC" = "xyes"
then
  dnl Once we can use a modern autoconf, we can replace the -xc99=all here
  dnl with using AC_CC_STD_C99 above
  CC="${CC} -xc99=all"

  CFLAGS="-g -mt ${CFLAGS}"
  CXXFLAGS="-xlang=c99 -g -mt -compat=5 -library=stlport4 -template=no%extdef ${CXXFLAGS}"

  OPTIMIZE_FLAGS="-xO4 -xlibmil -xdepend -xbuiltin"
  OPTIMIZE_CFLAGS="${OPTIMIZE_FLAGS} -Xa -xstrconst"
  OPTIMIZE_CXXFLAGS="${OPTIMIZE_FLAGS}"

fi

ENABLE_64BIT

#--------------------------------------------------------------------
# Check for libpthread
#--------------------------------------------------------------------

ACX_PTHREAD(,AC_MSG_ERROR(could not find libpthread))
LIBS="${PTHREAD_LIBS} ${LIBS}"
CFLAGS="${PTHREAD_CFLAGS} ${CFLAGS}"
CC="$PTHREAD_CC"


AC_SEARCH_LIBS(getopt_long, gnugetopt)
AC_SEARCH_LIBS(socket, socket)
AC_SEARCH_LIBS(gethostbyname, nsl)

save_LIBS="$LIBS"
LIBS="$LIBS -lm"
AC_LINK_IFELSE(
  [AC_LANG_PROGRAM(
    [[
#include <stdlib.h>
    ]],[[
      float f= floorf((float) 1.0);
    ]],
    [LIBM="-lm"],[LIBM=""])])
    
AC_SUBST(LIBM)
LIBS="$save_LIBS"

AC_SEARCH_LIBS(floorf, m)

dnl Specialty checks
DETECT_BYTEORDER
ENABLE_UTILLIB
ENABLE_DTRACE
SETSOCKOPT_SANITY
ENABLE_HSIEH_HASH
REQUIRE_POD2MAN
PROTOCOL_BINARY_TEST
WITH_MEMCACHED

dnl TODO: Remove this define once we are using 2.61 across the board.
# AX_HEADER_ASSERT
# ----------------
# Check whether to enable assertions.
AC_DEFUN([AX_HEADER_ASSERT],
[
  AC_MSG_CHECKING([whether to enable assertions])
  AC_ARG_ENABLE([assert],
    [AS_HELP_STRING([--disable-assert],
       [Turn off assertions])],
    [ac_cv_assert="no"],
    [ac_cv_assert="yes"])
  AC_MSG_RESULT([$ac_cv_assert])
])
AX_HEADER_ASSERT


AC_ARG_WITH([debug],
    [AS_HELP_STRING([--with-debug],
       [Add debug code/turns off optimizations (yes|no) @<:@default=no@:>@])],
    [with_debug=$withval],
    [with_debug=no])
if test "$with_debug" = "yes"
then
  # Debugging. No optimization.
  CFLAGS="${DEBUG_CFLAGS} -DDEBUG ${CFLAGS}"
  CXXFLAGS="${DEBUG_CXXFLAGS} -DDEBUG ${CXXFLAGS}"
else
  # Optimized version. No debug
  CFLAGS="${OPTIMIZE_CFLAGS} ${CFLAGS}"
  CXXFLAGS="${OPTIMIZE_CXXFLAGS} ${CXXFLAGS}"
fi

AC_ARG_ENABLE([profiling],
    [AS_HELP_STRING([--enable-profiling],
       [Toggle profiling @<:@default=off@:>@])],
    [ac_profiling="$enableval"],
    [ac_profiling="no"])

AC_ARG_ENABLE([coverage],
    [AS_HELP_STRING([--enable-coverage],
       [Toggle coverage @<:@default=off@:>@])],
    [ac_coverage="$enableval"],
    [ac_coverage="no"])

if test "$GCC" = "yes"
then

  AC_CACHE_CHECK([whether it is safe to use -fdiagnostics-show-option],
    [ac_cv_safe_to_use_fdiagnostics_show_option_],
    [save_CFLAGS="$CFLAGS"
     CFLAGS="-fdiagnostics-show-option ${CFLAGS}"
     AC_COMPILE_IFELSE(
       [AC_LANG_PROGRAM([],[])],
       [ac_cv_safe_to_use_fdiagnostics_show_option_=yes],
       [ac_cv_safe_to_use_fdiagnostics_show_option_=no])
     CFLAGS="$save_CFLAGS"])

  AS_IF([test "$ac_cv_safe_to_use_fdiagnostics_show_option_" = "yes"],
        [
          F_DIAGNOSTICS_SHOW_OPTION="-fdiagnostics-show-option"
        ])

  AC_CACHE_CHECK([whether it is safe to use -Wconversion],
    [ac_cv_safe_to_use_wconversion_],
    [save_CFLAGS="$CFLAGS"
     CFLAGS="-Werror -Wconversion ${CFLAGS}"
     AC_COMPILE_IFELSE(
       [AC_LANG_PROGRAM([[
#include <stdbool.h>
void foo(bool a)
{
  (void)a;
}
       ]],[[
foo(0);
       ]])],
       [ac_cv_safe_to_use_wconversion_=yes],
       [ac_cv_safe_to_use_wconversion_=no])
     CFLAGS="$save_CFLAGS"])

  AS_IF([test "$ac_cv_safe_to_use_wconversion_" = "yes"],
    [W_CONVERSION="-Wconversion"
    AC_CACHE_CHECK([whether it is safe to use -Wconversion with htons],
      [ac_cv_safe_to_use_Wconversion_],
      [save_CFLAGS="$CFLAGS"
       CFLAGS="-Werror -Wconversion ${CFLAGS}"
       AC_COMPILE_IFELSE(
         [AC_LANG_PROGRAM(
           [[
#include <netinet/in.h>
           ]],[[
uint16_t x= htons(80);
           ]])],
         [ac_cv_safe_to_use_Wconversion_=yes],
         [ac_cv_safe_to_use_Wconversion_=no])
       CFLAGS="$save_CFLAGS"])

    AS_IF([test "$ac_cv_safe_to_use_Wconversion_" = "no"],
          [
            NO_CONVERSION="-Wno-conversion"
          ])
    ])

  W_STRICT_ALIASING="-Wno-strict-aliasing"

  AS_IF([test "$ac_profiling" = "yes"],
        [CC_PROFILING="-pg"])

  AS_IF([test "$ac_coverage" = "yes"],
        [CC_COVERAGE="-fprofile-arcs -ftest-coverage"])

  AS_IF([test "$building_from_bzr" = "yes"],
        [W_FAIL="-Werror"])

  BASE_WARNINGS="-pedantic -W -Wall -Wextra ${W_FAIL} -Wundef -Wshadow -Wmissing-declarations ${W_STRICT_ALIASING} ${F_DIAGNOSTICS_SHOW_OPTION} ${W_CONVERSION}"
  CC_WARNINGS="${BASE_WARNINGS} -Wstrict-prototypes -Wmissing-prototypes -Wredundant-decls -Wswitch-default -Wswitch-enum -Wcast-align"
  CXX_WARNINGS="${BASE_WARNINGS} -Woverloaded-virtual -Wnon-virtual-dtor -Wctor-dtor-privacy -Wold-style-cast -Weffc++ -Wno-long-long"

  AC_CACHE_CHECK([whether it is safe to use -Wlogical-op],
    [ac_cv_safe_to_use_Wlogical_op_],
    [save_CFLAGS="$CFLAGS"
     CFLAGS="-Wlogical-op"
     AC_COMPILE_IFELSE([
       AC_LANG_PROGRAM(
       [[
#include <stdio>
       ]], [[]])
    ],
    [ac_cv_safe_to_use_Wlogical_op_=yes],
    [ac_cv_safe_to_use_Wlogical_op_=no])
  CFLAGS="$save_CFLAGS"])
  AS_IF([test "$ac_cv_safe_to_use_Wlogical_op_" = "yes"],
        [CC_WARNINGS="${CC_WARNINGS} -Wlogical-op"])

  AC_CACHE_CHECK([whether it is safe to use -Wredundant-decls from C++],
    [ac_cv_safe_to_use_Wredundant_decls_],
    [AC_LANG_PUSH(C++)
     save_CXXFLAGS="${CXXFLAGS}"
     CXXFLAGS="${CXXFLAGS} ${W_FAIL} -Wredundant-decls"
     AC_COMPILE_IFELSE(
       [AC_LANG_PROGRAM([
template <typename E> struct C { void foo(); };
template <typename E> void C<E>::foo() { }
template <> void C<int>::foo();
          AC_INCLUDES_DEFAULT])],
        [ac_cv_safe_to_use_Wredundant_decls_=yes],
        [ac_cv_safe_to_use_Wredundant_decls_=no])
      CXXFLAGS="${save_CXXFLAGS}"
      AC_LANG_POP()])
  AS_IF([test "$ac_cv_safe_to_use_Wredundant_decls_" = "yes"],
        [CXX_WARNINGS="${CXX_WARNINGS} -Wredundant-decls"],
        [CXX_WARNINGS="${CXX_WARNINGS} -Wno-redundant-decls"])

  NO_REDUNDANT_DECLS="-Wno-redundant-decls"
fi
if test "$SUNCC" = "yes"
then

  AS_IF([test "$ac_profiling" = "yes"],
        [CC_PROFILING="-xinstrument=datarace"])

  AS_IF([test "$building_from_bzr" = "yes"],
        [W_FAIL="-errwarn=%all"])

  AC_CACHE_CHECK([whether E_PASTE_RESULT_NOT_TOKEN is usable],
    [ac_cv_paste_result],
    [
      save_CFLAGS="${CFLAGS}"
      CFLAGS="-errwarn=%all -erroff=E_PASTE_RESULT_NOT_TOKEN ${CFLAGS}"
      AC_COMPILE_IFELSE(
        [AC_LANG_PROGRAM([
          AC_INCLUDES_DEFAULT
        ],[
          int x= 0;])],
        [ac_cv_paste_result=yes],
        [ac_cv_paste_result=no])
      CFLAGS="${save_CFLAGS}"
    ])
  AS_IF([test $ac_cv_paste_result = yes],
    [W_PASTE_RESULT=",E_PASTE_RESULT_NOT_TOKEN"])


  CC_WARNINGS="-v -errtags=yes ${W_FAIL} -erroff=E_INTEGER_OVERFLOW_DETECTED${W_PASTE_RESULT}"
  CXX_WARNINGS="+w +w2 -xwe -xport64 -errtags=yes ${W_FAIL}"
fi

AC_SUBST(NO_CONVERSION)
AC_SUBST(NO_REDUNDANT_DECLS)

AM_CPPFLAGS="-I\$(top_srcdir) -I\$(top_builddir) ${CPPFLAGS}"
AM_CFLAGS="${CC_WARNINGS} ${CC_PROFILING} ${CC_COVERAGE} ${CFLAGS}"
AM_CXXFLAGS="${CXX_WARNING} ${CC_PROFILING} ${CC_COVERAGE} ${CXXFLAGS}"

AC_SUBST([AM_CPPFLAGS])
AC_SUBST([AM_CFLAGS])
AC_SUBST([AM_CXXFLAGS])

dnl We've collected the flags in AM_*FLAGS now, so blank these.
CFLAGS=""
CXXFLAGS=""
CPPFLAGS=""

AC_CONFIG_FILES([
  Makefile
  clients/Makefile
  tests/Makefile
  docs/Makefile
  libmemcached/Makefile
  libmemcachedutil/Makefile
  support/Makefile
  support/libmemcached.pc
  support/libmemcached.spec
  support/libmemcached-fc.spec
  ])
AC_OUTPUT

echo "---"
echo "Configuration summary for $PACKAGE_NAME version $VERSION"
echo ""
echo "   * Installation prefix:       $prefix"
echo "   * System type:               $host_vendor-$host_os"
echo "   * Host CPU:                  $host_cpu"
echo "   * C Compiler:                $CC_VERSION"
echo "   * Assertions enabled:        $ac_cv_assert"
echo "   * Debug enabled:             $with_debug"
echo "   * Warnings as failure:       $building_from_bzr"
echo ""
echo "---"
<|MERGE_RESOLUTION|>--- conflicted
+++ resolved
@@ -53,10 +53,6 @@
   building_from_bzr=no
 fi
 
-<<<<<<< HEAD
-=======
-AC_PROG_CC_C99
->>>>>>> 6915d96d
 AC_PROG_CXX
 
 ACX_USE_SYSTEM_EXTENSIONS
