--- conflicted
+++ resolved
@@ -61,17 +61,11 @@
   if test "$ENABLE_DEBUG" = "yes"
   then
     CFLAGS="-Wall -ggdb -DMEMCACHED_INTERNAL -DHAVE_DEBUG $CFLAGS"
-    LDFLAGS="-lm"
   else
     CFLAGS="-Wall -O3 -DMEMCACHED_INTERNAL $CFLAGS"
-    LDFLAGS="-lm"
   fi
 else
   CFLAGS="-Xa -xstrconst -mt -D_FORTEC_ $CFLAGS"
-<<<<<<< HEAD
-  LDFLAGS="-lm -lsocket -lnsl $LDFLAGS"
-=======
->>>>>>> dcd6a2b2
   DTRACEFLAGS="$DTRACEFLAGS"
 fi
 
