--- conflicted
+++ resolved
@@ -1,6 +1,5 @@
 ACLOCAL_AMFLAGS = -I m4
 
-<<<<<<< HEAD
 # includes append to these:
 SUFFIXES =
 PHONY =
@@ -17,17 +16,13 @@
 BUILT_SOURCES=
 EXTRA_DIST = README.FIRST
 
-SUBDIRS = docs
+SUBDIRS = docs libhashkit
 
 include libmemcached/include.am
 include clients/include.am
 include tests/include.am
 include example/include.am
 include support/include.am
-=======
-SUBDIRS = docs libmemcached libhashkit support clients tests example
-EXTRA_dist = README.FIRST
->>>>>>> 824533fd
 
 check-local: test-no-outputdiff
 
