--- conflicted
+++ resolved
@@ -74,7 +74,7 @@
 
 include libmemcachedinternal/include.am
 include libmemcachedinternal/util/include.am
-include rpm/include.am
+include rpm/include.mk
 include support/include.am
 include tests/include.am
 include util/include.am
@@ -96,7 +96,6 @@
 	@find ./ | $(GREP) \.moved | xargs rm -r -f
 	@find ./ | $(GREP) \\.orig | xargs rm -f
 	@find ./ | $(GREP) \.rej | xargs rm -f
-	@rm -f *\.rpm
 	@find ./ | $(GREP) \.THIS | xargs rm -f
 	@find ./ | $(GREP) \.OTHER | xargs rm -f
 	@find ./ | $(GREP) \.BASE | xargs rm -f
@@ -126,10 +125,6 @@
 
 maintainer-clean-local:
 	find . -type f -name '*~' -exec rm -f '{}' \;
-<<<<<<< HEAD
-	-rm -f @PACKAGE@-*.tar.gz
-=======
->>>>>>> 2004cb43
 	-rm -f man/*.1
 	-rm -f man/*.3
 	-rm -f man/*.8
@@ -156,9 +151,5 @@
 	-rm -f m4/lt~obsolete.m4
 	-rm -f m4/test-driver
 	-rmdir build-aux
-<<<<<<< HEAD
 	-rm -rf ${top_builddir}/html
-=======
-	-rm -rf ${top_builddir}/html
-	-rm -f $(DIST_ARCHIVES)
->>>>>>> 2004cb43
+	-rm -f $(DIST_ARCHIVES)