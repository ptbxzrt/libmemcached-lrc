--- conflicted
+++ resolved
@@ -208,39 +208,6 @@
 
   /* Can we init from null? */
   {
-<<<<<<< HEAD
-    memcached_st *clone;
-    clone= memcached_clone(NULL, memc);
-    assert(clone);
-
-    assert(clone->call_free == memc->call_free);
-    assert(clone->call_malloc == memc->call_malloc);
-    assert(clone->call_realloc == memc->call_realloc);
-    assert(clone->call_calloc == memc->call_calloc);
-    assert(clone->connect_timeout == memc->connect_timeout);
-    assert(clone->delete_trigger == memc->delete_trigger);
-    assert(clone->distribution == memc->distribution);
-    assert(clone->flags == memc->flags);
-    assert(clone->get_key_failure == memc->get_key_failure);
-    assert(clone->hash == memc->hash);
-    assert(clone->hash_continuum == memc->hash_continuum);
-    assert(clone->io_bytes_watermark == memc->io_bytes_watermark);
-    assert(clone->io_msg_watermark == memc->io_msg_watermark);
-    assert(clone->io_key_prefetch == memc->io_key_prefetch);
-    assert(clone->on_cleanup == memc->on_cleanup);
-    assert(clone->on_clone == memc->on_clone);
-    assert(clone->poll_timeout == memc->poll_timeout);
-    assert(clone->rcv_timeout == memc->rcv_timeout);
-    assert(clone->recv_size == memc->recv_size);
-    assert(clone->retry_timeout == memc->retry_timeout);
-    assert(clone->send_size == memc->send_size);
-    assert(clone->server_failure_limit == memc->server_failure_limit);
-    assert(clone->snd_timeout == memc->snd_timeout);
-    assert(clone->user_data == memc->user_data);
-    assert(clone->number_of_replicas == memc->number_of_replicas);
-
-    memcached_free(clone);
-=======
     memcached_st *memc_clone;
     memc_clone= memcached_clone(NULL, memc);
     assert(memc_clone);
@@ -271,7 +238,6 @@
     assert(memc_clone->user_data == memc->user_data);
 
     memcached_free(memc_clone);
->>>>>>> 020e1c45
   }
 
   /* Can we init from struct? */
@@ -3646,7 +3612,8 @@
    * within the library, and this is not a supported interface.
    * This is to verify correct behavior in the library
    */
-  for (int host= 0; host < memc->number_of_hosts; ++host) {
+  for (uint32_t host= 0; host < memc->number_of_hosts; ++host) 
+  {
     memcached_st *clone= memcached_clone(NULL, memc);
     clone->hosts[host].port= 0;
 
@@ -3689,23 +3656,23 @@
    * This is to verify correct behavior in the library
    */
   memcached_result_st result_obj;
-  for (int host= 0; host < clone->number_of_hosts; ++host) 
-  {
-    memcached_st *clone= memcached_clone(NULL, memc);
-    clone->hosts[host].port= 0;
+  for (uint32_t host= 0; host < clone->number_of_hosts; host++) 
+  {
+    memcached_st *new_clone= memcached_clone(NULL, memc);
+    new_clone->hosts[host].port= 0;
 
     for (int x= 'a'; x <= 'z'; ++x)
     {
       char key[2]= { [0]= (char)x };
 
-      rc= memcached_mget_by_key(clone, key, 1, keys, len, 4);
+      rc= memcached_mget_by_key(new_clone, key, 1, keys, len, 4);
       assert(rc == MEMCACHED_SUCCESS);
 
-      memcached_result_st *results= memcached_result_create(clone, &result_obj);
+      memcached_result_st *results= memcached_result_create(new_clone, &result_obj);
       assert(results);
 
       int hits= 0;
-      while ((results= memcached_fetch_result(clone, &result_obj, &rc)) != NULL)
+      while ((results= memcached_fetch_result(new_clone, &result_obj, &rc)) != NULL)
       {
         hits++;
       }
@@ -3713,7 +3680,7 @@
       memcached_result_free(&result_obj);
     }
 
-    memcached_free(clone);
+    memcached_free(new_clone);
   }
 
   return TEST_SUCCESS;
@@ -3742,15 +3709,16 @@
    * within the library, and this is not a supported interface.
    * This is to verify correct behavior in the library
    */
-  int hash= memcached_generate_hash(memc, keys[0], len[0]);
-  for (int x= 0; x < (repl + 1); ++x) {
+  uint32_t hash= memcached_generate_hash(memc, keys[0], len[0]);
+  for (uint32_t x= 0; x < (repl + 1); ++x) 
+  {
     clone->hosts[hash].port= 0;
     if (++hash == clone->number_of_hosts)
       hash= 0;
   }
 
   memcached_result_st result_obj;
-  for (int host= 0; host < clone->number_of_hosts; ++host) 
+  for (uint32_t host= 0; host < clone->number_of_hosts; ++host) 
   {
     for (int x= 'a'; x <= 'z'; ++x)
     {
