--- conflicted
+++ resolved
@@ -4352,17 +4352,10 @@
 
   memcached_quit(memc);
   memc->number_of_hosts= 0;
-<<<<<<< HEAD
   memcached_behavior_set(memc, MEMCACHED_BEHAVIOR_DISTRIBUTION, memc->distribution);
-  assert(memcached_behavior_set(memc, MEMCACHED_BEHAVIOR_USE_UDP, 1) == MEMCACHED_SUCCESS);
-  assert(memc->flags & MEM_USE_UDP);
-  assert(memc->flags & MEM_NOREPLY);;
-=======
-  run_distribution(memc);
   test_truth(memcached_behavior_set(memc, MEMCACHED_BEHAVIOR_USE_UDP, 1) == MEMCACHED_SUCCESS);
   test_truth(memc->flags & MEM_USE_UDP);
   test_truth(memc->flags & MEM_NOREPLY);;
->>>>>>> f10c3a36
 
   test_truth(memc->number_of_hosts == 0);
 
