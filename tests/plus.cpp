--- conflicted
+++ resolved
@@ -29,7 +29,7 @@
 
   return TEST_SUCCESS;
 }
-<<<<<<< HEAD
+
 uint8_t increment_test(memcached_st *memc)
 {
   Memcached mcach;
@@ -63,11 +63,7 @@
   return 0;
 }
 
-uint8_t basic_master_key_test(memcached_st *memc)
-=======
-
 test_return basic_master_key_test(memcached_st *memc)
->>>>>>> 7c41f515
 {
   Memcached foo;
   char *value_set= "Data for server A";
