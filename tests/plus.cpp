--- conflicted
+++ resolved
@@ -21,8 +21,6 @@
 using namespace std;
 
 extern "C" {
-<<<<<<< HEAD
-=======
    test_return basic_test(memcached_st *memc);
    test_return increment_test(memcached_st *memc);
    test_return basic_master_key_test(memcached_st *memc);
@@ -31,12 +29,11 @@
    memcached_return callback_counter(memcached_st *,
                                      memcached_result_st *, 
                                      void *context);
->>>>>>> 3ea13081
    void *world_create(void);
    void world_destroy(void *p);
 }
 
-static test_return basic_test(memcached_st *memc)
+test_return basic_test(memcached_st *memc)
 {
   Memcached foo(memc);
   const string value_set("This is some data");
@@ -51,11 +48,7 @@
   return TEST_SUCCESS;
 }
 
-<<<<<<< HEAD
-static test_return increment_test(memcached_st *memc)
-=======
 test_return increment_test(memcached_st *memc)
->>>>>>> 3ea13081
 {
   Memcached mcach(memc);
   bool rc;
@@ -88,7 +81,7 @@
   return TEST_SUCCESS;
 }
 
-static test_return basic_master_key_test(memcached_st *memc)
+test_return basic_master_key_test(memcached_st *memc)
 {
   Memcached foo(memc);
   const string value_set("Data for server A");
@@ -110,15 +103,9 @@
 }
 
 /* Count the results */
-<<<<<<< HEAD
-static memcached_return callback_counter(memcached_st *ptr __attribute__((unused)), 
-                                     memcached_result_st *result __attribute__((unused)), 
-                                     void *context)
-=======
 memcached_return callback_counter(memcached_st *,
                                   memcached_result_st *, 
                                   void *context)
->>>>>>> 3ea13081
 {
   unsigned int *counter= static_cast<unsigned int *>(context);
 
@@ -127,11 +114,7 @@
   return MEMCACHED_SUCCESS;
 }
 
-<<<<<<< HEAD
-static test_return mget_result_function(memcached_st *memc)
-=======
 test_return mget_result_function(memcached_st *memc)
->>>>>>> 3ea13081
 {
   Memcached mc(memc);
   bool rc;
@@ -163,11 +146,7 @@
   return TEST_SUCCESS;
 }
 
-<<<<<<< HEAD
-static test_return mget_test(memcached_st *memc)
-=======
 test_return mget_test(memcached_st *memc)
->>>>>>> 3ea13081
 {
   Memcached mc(memc);
   bool rc;
