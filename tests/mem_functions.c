--- conflicted
+++ resolved
@@ -405,11 +405,7 @@
                         54481931U, 4186304426U, 1741088401U, 2979625118U,
                         4159057246U, 3425930182U, 2593724503U,  1868899624U,
                         1769812374U, 2302537950U, 1110330676U, 3365377466U, 
-<<<<<<< HEAD
-                        1336171666U, 3365377466U };
-=======
                         1336171666U, 3021258493U, 3365377466U };
->>>>>>> 7982e882
 
   // You have updated the memcache_error messages but not updated docs/tests.
   for (rc= MEMCACHED_SUCCESS; rc < MEMCACHED_MAXIMUM_RETURN; rc++)
@@ -425,11 +421,7 @@
     }
     test_true(values[rc] == hash_val);
   }
-<<<<<<< HEAD
-  test_true(MEMCACHED_MAXIMUM_RETURN == 45);
-=======
   test_true(MEMCACHED_MAXIMUM_RETURN == 46);
->>>>>>> 7982e882
 
   return TEST_SUCCESS;
 }
@@ -5754,11 +5746,7 @@
 
     (void)memcached_get(memc, "dsf", 3, &length, &flags, &rc);
 
-<<<<<<< HEAD
-    test_true_got(rc == MEMCACHED_TIMEOUT || rc == MEMCACHED_ERRNO, memcached_strerror(memc, rc));
-=======
     test_true_got(rc == MEMCACHED_TIMEOUT || rc == MEMCACHED_ERRNO || rc == MEMCACHED_FAILURE, memcached_strerror(memc, rc));
->>>>>>> 7982e882
 
     memcached_free(memc);
 
@@ -6231,12 +6219,8 @@
   {"randomly generated options", 0, (test_callback_fn)random_statement_build_test },
   {"prefix_key", 0, (test_callback_fn)parser_key_prefix_test },
   {"server", 0, (test_callback_fn)server_test },
-<<<<<<< HEAD
-  {"servers", 0, (test_callback_fn)servers_test },
-=======
   {"bad server strings", 0, (test_callback_fn)servers_bad_test },
   {"server with weights", 0, (test_callback_fn)server_with_weight_test },
->>>>>>> 7982e882
   {0, 0, (test_callback_fn)0}
 };
 
