--- conflicted
+++ resolved
@@ -1,29 +1,18 @@
-INCLUDES = -I$(top_builddir)/include
-LDADDS = ../lib/libmemcached.la
-
-<<<<<<< HEAD
-bin_PROGRAMS = memcat memcp memstat
-=======
-bin_PROGRAMS = memcat memcp memrm
->>>>>>> 8ed85f5e
-
-noinst_includes= client_options.h utilities.h
-
-memcat_SOURCES = memcat.c utilities.c
-memcat_LDADD = $(LDADDS)
-
-<<<<<<< HEAD
-memcp_SOURCES = memcp.c utilities.c
-memcp_LDADD = $(LDADDS)
-
-memstat_SOURCES = memstat.c utilities.c
-memstat_LDADD = $(LDADDS)
-
-=======
-memcp_SOURCES = memcp.c
-memcp_LDADD = $(LDADDS)
-
-memrm_SOURCES = memrm.c
-memrm_LDADD = $(LDADDS)
-
->>>>>>> 8ed85f5e
+INCLUDES = -I$(top_builddir)/include
+LDADDS = ../lib/libmemcached.la
+
+bin_PROGRAMS = memcat memcp memstat memrm
+
+noinst_includes= client_options.h utilities.h
+
+memcat_SOURCES = memcat.c utilities.c
+memcat_LDADD = $(LDADDS)
+
+memcp_SOURCES = memcp.c utilities.c
+memcp_LDADD = $(LDADDS)
+
+memstat_SOURCES = memstat.c utilities.c
+memstat_LDADD = $(LDADDS)
+
+memrm_SOURCES = memrm.c utilities.c
+memrm_LDADD = $(LDADDS)