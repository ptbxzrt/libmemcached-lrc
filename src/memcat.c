--- conflicted
+++ resolved
@@ -1,126 +1,95 @@
-#include <stdio.h>
-#include <unistd.h>
-#include <getopt.h>
-#include <memcached.h>
-
-#include "client_options.h"
-#include "utilities.h"
-
-
-/* Prototypes */
-void options_parse(int argc, char *argv[]);
-
-static int opt_verbose;
-static int opt_displayflag;
-static char *opt_servers;
-
-int main(int argc, char *argv[])
-{
-  memcached_st *memc;
-  char *string;
-  size_t string_length;
-  uint16_t  flags;
-  memcached_return rc;
-
-  memc= memcached_init(NULL);
-
-  options_parse(argc, argv);
-
-  parse_opt_servers(memc, opt_servers);
-
-  for (x= 1; x < argc; x++)
-  {
-    string= memcached_get(memc, argv[x], strlen(argv[x]),
-                          &string_length, &flags, &rc);
-    if (rc == MEMCACHED_SUCCESS) {
-      if (opt_displayflag) {
-	printf("%d\n", flags);
-      } else {
-	if (string) 
-	{
-	  printf("%.*s\n", string_length, string);
-	  free(string);
-	}
-      }
-    }
-  }
-
-  memcached_deinit(memc);
-
-  return 0;
-};
-
-
-void options_parse(int argc, char *argv[])
-{
-  int option_index = 0;
-  int option_rv;
-
-  static struct option long_options[] =
-    {
-      {"version", no_argument, NULL, OPT_VERSION},
-      {"help", no_argument, NULL, OPT_HELP},
-      {"verbose", no_argument, &opt_verbose, 1},
-      {"debug", no_argument, &opt_verbose, 2},
-      {"servers", required_argument, NULL, OPT_SERVERS},
-      {"flag", no_argument, &opt_displayflag, OPT_FLAG},
-      {0, 0, 0, 0},
-    };
-
-  while (1) 
-  {
-    option_rv = getopt_long(argc, argv, "", long_options, &option_index);
-    if (option_rv == -1) break;
-    switch (option_rv) {
-    case 0:
-      break;
-    case OPT_VERSION: /* --version */
-      printf("memcache tools, memcat, v1.0\n");
-      exit(0);
-      break;
-    case OPT_HELP: /* --help */
-      printf("useful help messages go here\n");
-      exit(0);
-      break;
-    case OPT_SERVERS: /* --servers */
-      opt_servers= strdup(optarg);
-      break;
-    case '?':
-      /* getopt_long already printed an error message. */
-      exit(1);
-    default:
-      abort();
-    }
-  }
-<<<<<<< HEAD
-}
-
-=======
-
-  memc= memcached_init(NULL);
-  memc= parse_opt_servers(memc, opt_servers);
-  
-  while (optind <= argc) {
-    string= memcached_get(memc, argv[optind], strlen(argv[optind]),
-                          &string_length, &flags, &rc);
-    if (rc == MEMCACHED_SUCCESS) {
-      if (opt_displayflag) {
-	printf("%d\n", flags);
-      } else {
-	if (string) 
-	{
-	  printf("%.*s\n", string_length, string);
-	  free(string);
-	}
-      }
-    }
-
-    optind++;
-  }
-
-  memcached_deinit(memc);
-
-  return 0;
-};
-
->>>>>>> 8ed85f5e
+#include <stdio.h>
+#include <unistd.h>
+#include <getopt.h>
+#include <memcached.h>
+
+#include "client_options.h"
+#include "utilities.h"
+
+
+/* Prototypes */
+void options_parse(int argc, char *argv[]);
+
+static int opt_verbose;
+static int opt_displayflag;
+static char *opt_servers;
+
+int main(int argc, char *argv[])
+{
+  memcached_st *memc;
+  char *string;
+  size_t string_length;
+  uint16_t  flags;
+  memcached_return rc;
+
+  memc= memcached_init(NULL);
+
+  options_parse(argc, argv);
+
+  parse_opt_servers(memc, opt_servers);
+
+  while (optind <= argc) 
+  {
+    string= memcached_get(memc, argv[argc], strlen(argv[argc]),
+                          &string_length, &flags, &rc);
+    if (rc == MEMCACHED_SUCCESS) 
+    {
+      if (opt_displayflag) 
+	printf("%d\n", flags);
+      else 
+      {
+        printf("%.*s\n", string_length, string);
+        free(string);
+      }
+    }
+    optind++;
+  }
+
+  memcached_deinit(memc);
+
+  return 0;
+};
+
+
+void options_parse(int argc, char *argv[])
+{
+  int option_index = 0;
+  int option_rv;
+
+  static struct option long_options[] =
+    {
+      {"version", no_argument, NULL, OPT_VERSION},
+      {"help", no_argument, NULL, OPT_HELP},
+      {"verbose", no_argument, &opt_verbose, 1},
+      {"debug", no_argument, &opt_verbose, 2},
+      {"servers", required_argument, NULL, OPT_SERVERS},
+      {"flag", no_argument, &opt_displayflag, OPT_FLAG},
+      {0, 0, 0, 0},
+    };
+
+  while (1) 
+  {
+    option_rv = getopt_long(argc, argv, "", long_options, &option_index);
+    if (option_rv == -1) break;
+    switch (option_rv) {
+    case 0:
+      break;
+    case OPT_VERSION: /* --version */
+      printf("memcache tools, memcat, v1.0\n");
+      exit(0);
+      break;
+    case OPT_HELP: /* --help */
+      printf("useful help messages go here\n");
+      exit(0);
+      break;
+    case OPT_SERVERS: /* --servers */
+      opt_servers= optarg;
+      break;
+    case '?':
+      /* getopt_long already printed an error message. */
+      exit(1);
+    default:
+      abort();
+    }
+  }
+}