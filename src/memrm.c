--- conflicted
+++ resolved
@@ -1,90 +1,96 @@
-#include <stdio.h>
-#include <unistd.h>
-#include <getopt.h>
-#include <memcached.h>
-#include "client_options.h"
-
-static int opt_verbose;
-static char *opt_servers;
-
-int main(int argc, char *argv[])
-{
-  memcached_st *memc;
-  char *string;
-  size_t string_length;
-  time_t expires= 0;
-  memcached_return rc;
-
-  static struct option long_options[]=
-    {
-      {"version", no_argument, NULL, OPT_VERSION},
-      {"help", no_argument, NULL, OPT_HELP},
-      {"verbose", no_argument, &opt_verbose, OPT_VERBOSE},
-      {"debug", no_argument, &opt_verbose, OPT_DEBUG},
-      {"servers", required_argument, NULL, OPT_SERVERS},
-      {"expire", required_argument, NULL, OPT_EXPIRE},
-      {0, 0, 0, 0},
-    };
-  int option_index= 0;
-  int option_rv;
-
-  while (1) 
-  {
-    option_rv= getopt_long(argc, argv, "Vhvds:", long_options, &option_index);
-    if (option_rv == -1) break;
-    switch (option_rv)
-    {
-    case 0:
-      break;
-    case OPT_VERSION: /* --version or -V */
-      printf("memcache tools, memrm, v1.0\n");
-      exit(0);
-      break;
-    case OPT_HELP: /* --help or -h */
-      printf("useful help messages go here\n");
-      exit(0);
-      break;
-    case OPT_SERVERS: /* --servers or -s */
-      opt_servers= optarg;
-      break;
-    case OPT_EXPIRE: /* --expire */
-      expires= (time_t)strtol(optarg, (char **)NULL, 10);
-      break;
-    case '?':
-      /* getopt_long already printed an error message. */
-      exit(1);
-    default:
-      abort();
-    }
-  }
-
-  memc= memcached_init(NULL);
-  parse_opt_servers(memc, opt_servers);
-  
-  while (optind <= argc) 
-  {
-<<<<<<< HEAD
-    if (opt_verbose) 
-      printf("key: %s\nexpires: %llu\n", argv[optind], expires);
-    rc = memcached_delete(memc, argv[optind], strlen(argv[optind]), expires);
-
-    if (rc != MEMCACHED_SUCCESS) 
-    {
-=======
-    if (opt_verbose)
-      printf("key: %s\nexpires: %ld\n", argv[optind], expires);
-
-    rc= memcached_delete(memc, argv[optind], strlen(argv[optind]), expires);
-
-    if (rc != MEMCACHED_SUCCESS)
->>>>>>> 58cca49d
-      fprintf(stderr, "memrm: %s: memcache error %s\n", 
-	      argv[optind], memcached_strerror(memc, rc));
-
-    optind++;
-  }
-
-  memcached_deinit(memc);
-
-  return 0;
-}
+#include <stdio.h>
+#include <unistd.h>
+#include <getopt.h>
+#include <memcached.h>
+#include "client_options.h"
+#include "utilities.h"
+
+static int opt_verbose= 0;
+static time_t opt_expire= 0;
+static char *opt_servers= NULL;
+
+/* Prototypes */
+void options_parse(int argc, char *argv[]);
+
+int main(int argc, char *argv[])
+{
+  memcached_st *memc;
+  memcached_return rc;
+
+  options_parse(argc, argv);
+
+  memc= memcached_init(NULL);
+
+  parse_opt_servers(memc, opt_servers);
+
+  if (opt_servers)
+    parse_opt_servers(memc, opt_servers);
+  
+  while (optind <= argc) 
+  {
+    if (opt_verbose) 
+      printf("key: %s\nexpires: %llu\n", argv[optind], (unsigned long long)opt_expire);
+    rc = memcached_delete(memc, argv[optind], strlen(argv[optind]), opt_expire);
+
+    if (rc != MEMCACHED_SUCCESS) 
+    {
+      fprintf(stderr, "memrm: %s: memcache error %s\n", 
+	      argv[optind], memcached_strerror(memc, rc));
+    }
+
+    optind++;
+  }
+
+  memcached_deinit(memc);
+
+  free(opt_servers);
+
+  return 0;
+}
+
+
+void options_parse(int argc, char *argv[])
+{
+  static struct option long_options[]=
+  {
+    {"version", no_argument, NULL, OPT_VERSION},
+    {"help", no_argument, NULL, OPT_HELP},
+    {"verbose", no_argument, &opt_verbose, OPT_VERBOSE},
+    {"debug", no_argument, &opt_verbose, OPT_DEBUG},
+    {"servers", required_argument, NULL, OPT_SERVERS},
+    {"expire", required_argument, NULL, OPT_EXPIRE},
+    {0, 0, 0, 0},
+  };
+  int option_index= 0;
+  int option_rv;
+
+  while (1) 
+  {
+    option_rv= getopt_long(argc, argv, "Vhvds:", long_options, &option_index);
+    if (option_rv == -1) break;
+    switch (option_rv)
+    {
+    case 0:
+      break;
+    case OPT_VERSION: /* --version or -V */
+      printf("memcache tools, memrm, v1.0\n");
+      exit(0);
+      break;
+    case OPT_HELP: /* --help or -h */
+      printf("useful help messages go here\n");
+      exit(0);
+      break;
+    case OPT_SERVERS: /* --servers or -s */
+      opt_servers= strdup(optarg);
+      break;
+    case OPT_EXPIRE: /* --expire */
+      opt_expire= (time_t)strtoll(optarg, (char **)NULL, 10);
+      break;
+    case '?':
+      /* getopt_long already printed an error message. */
+      exit(1);
+    default:
+      abort();
+    }
+  }
+}