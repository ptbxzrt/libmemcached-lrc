Eirik A. Nygaard - IO Patch
Cal Heldenbrand - Awesome feedback on performance
Dustin Sallings - Insight into protocol
Tobias Luetke - Performance Feedback
Andre Cruz - Help with getting the CRC Hash function to match other connectors
Brian Pontz - Hsieh hash
Tim Bunce - Perl Driver work and feedback on API
<<<<<<< HEAD
Ross McFarland - Idea for sorting servers.
=======
Kevin Dalley - Bug Fixes
Patrick Galbraith - work on C++ interface
>>>>>>> 8e00dc40
<|MERGE_RESOLUTION|>--- conflicted
+++ resolved
@@ -5,9 +5,6 @@
 Andre Cruz - Help with getting the CRC Hash function to match other connectors
 Brian Pontz - Hsieh hash
 Tim Bunce - Perl Driver work and feedback on API
-<<<<<<< HEAD
-Ross McFarland - Idea for sorting servers.
-=======
 Kevin Dalley - Bug Fixes
 Patrick Galbraith - work on C++ interface
->>>>>>> 8e00dc40
+Ross McFarland - Idea for sorting servers.